--- conflicted
+++ resolved
@@ -229,9 +229,6 @@
     event_q: queue.Queue,
     action_event_args: Dict[str, Any],
 ) -> None:
-<<<<<<< HEAD
-    event_q.put(Event(get_timestamp(), "action", action_event_args))
-=======
     x = action_event_args.get("mouse_x")
     y = action_event_args.get("mouse_y")
     if x is not None and y is not None:
@@ -241,7 +238,6 @@
             element_state = {}
         action_event_args["element_state"] = element_state
     event_q.put(Event(utils.get_timestamp(), "action", action_event_args))
->>>>>>> 4ea4ba83
 
 
 def on_move(
@@ -374,26 +370,6 @@
     logger.info(f"starting")
     prev_window_data = {}
     while not terminate_event.is_set():
-<<<<<<< HEAD
-        # TODO: save window identifier (a window's title can change, or
-        # multiple windows can have the same title)
-        if sys.platform == "darwin":
-            # pywinctl performance on mac is unusable, see:
-            # https://github.com/Kalmat/PyWinCtl/issues/29
-            title = pgw.getActiveWindow()
-            geometry = pgw.getWindowGeometry(title)
-            if geometry is None:
-                logger.warning(f"{geometry=}")
-                continue
-        else:
-            window = pgw.getActiveWindow()
-            if not window:
-                logger.warning(f"{window=}")
-                continue
-            title = window.title
-            geometry = window.box
-        if title != prev_title or geometry != prev_geometry:
-=======
         window_data = window.get_active_window_data()
         if not window_data:
             continue
@@ -401,7 +377,6 @@
             window_data["title"] != prev_window_data.get("title") or
             window_data["window_id"] != prev_window_data.get("window_id")
         ):
->>>>>>> 4ea4ba83
             # TODO: fix exception sometimes triggered by the next line on win32:
             #   File "\Python39\lib\threading.py" line 917, in run
             #   File "...\openadapt\record.py", line 277, in read window events
@@ -409,26 +384,6 @@
             #   File "...\env\lib\site-packages\loguru\_logger.py", line 1964, in _log
             #       for handler in core.handlers.values):
             #   RuntimeError: dictionary changed size during iteration
-<<<<<<< HEAD
-            logger.info(f"{title=} {prev_title=} {geometry=} {prev_geometry=}")
-
-            left, top, width, height = geometry
-            event_q.put(
-                Event(
-                    get_timestamp(),
-                    "window",
-                    {
-                        "title": title,
-                        "left": left,
-                        "top": top,
-                        "width": width,
-                        "height": height,
-                    },
-                )
-            )
-        prev_title = title
-        prev_geometry = geometry
-=======
             _window_data = dict(window_data)
             _window_data.pop("state")
             logger.info(f"{_window_data=}")
@@ -440,7 +395,6 @@
                 window_data,
             ))
         prev_window_data = window_data
->>>>>>> 4ea4ba83
 
 
 def plot_performance(
@@ -549,12 +503,8 @@
         if not injected:
             handle_key(event_q, "release", key, canonical_key)
 
-<<<<<<< HEAD
-    set_start_time(recording_timestamp)
-=======
 
     utils.set_start_time(recording_timestamp)
->>>>>>> 4ea4ba83
     keyboard_listener = keyboard.Listener(
         on_press=partial(on_press, event_q),
         on_release=partial(on_release, event_q),
