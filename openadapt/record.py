"""Script for creating Recordings.

Usage:

    $ python openadapt/record.py "<description of task to be recorded>"

"""

from collections import namedtuple
from functools import partial, wraps
from typing import Any, Callable, Union
import multiprocessing
import os
import queue
import signal
import sys
import threading
import time
import tracemalloc

from loguru import logger
from pympler import tracker
from pynput import keyboard, mouse
from tqdm import tqdm
import fire
import mss.tools
import psutil

from openadapt import config, crud, utils, window
from openadapt.extensions import synchronized_queue as sq
from openadapt.models import ActionEvent

Event = namedtuple("Event", ("timestamp", "type", "data"))

EVENT_TYPES = ("screen", "action", "window")
LOG_LEVEL = "INFO"
PROC_WRITE_BY_EVENT_TYPE = {
    "screen": True,
    "action": True,
    "window": True,
}
PLOT_PERFORMANCE = config.PLOT_PERFORMANCE
NUM_MEMORY_STATS_TO_LOG = 3
STOP_SEQUENCES = config.STOP_SEQUENCES

stop_sequence_detected = False
performance_snapshots = []
tracker = tracker.SummaryTracker()
tracemalloc.start()
utils.configure_logging(logger, LOG_LEVEL)


def collect_stats() -> None:
    """Collects and appends performance snapshots using tracemalloc."""
    performance_snapshots.append(tracemalloc.take_snapshot())


def log_memory_usage() -> None:
    """Logs memory usage stats and allocation trace based on snapshots."""
    assert len(performance_snapshots) == 2, performance_snapshots
    first_snapshot, last_snapshot = performance_snapshots
    stats = last_snapshot.compare_to(first_snapshot, "lineno")

    for stat in stats[:NUM_MEMORY_STATS_TO_LOG]:
        new_KiB = stat.size_diff / 1024
        total_KiB = stat.size / 1024
        new_blocks = stat.count_diff
        total_blocks = stat.count
        source = stat.traceback.format()[0].strip()
        logger.info(f"{source=}")
        logger.info(f"\t{new_KiB=} {total_KiB=} {new_blocks=} {total_blocks=}")

    trace_str = "\n".join(list(tracker.format_diff()))
    logger.info(f"trace_str=\n{trace_str}")


def args_to_str(*args: tuple) -> str:
    """Convert positional arguments to a string representation.

    Args:
        *args: Positional arguments.

    Returns:
        str: Comma-separated string representation of positional arguments.
    """
    return ", ".join(map(str, args))


def kwargs_to_str(**kwargs: dict[str, Any]) -> str:
    """Convert keyword arguments to a string representation.

    Args:
        **kwargs: Keyword arguments.

    Returns:
        str: Comma-separated string representation of keyword arguments
          in form "key=value".
    """
    return ",".join([f"{k}={v}" for k, v in kwargs.items()])


def trace(logger: logger) -> Any:
    """Decorator that logs the function entry and exit using the provided logger.

    Args:
        logger: The logger object to use for logging.

    Returns:
        A decorator that can be used to wrap functions and log their entry and exit.
    """

    def decorator(func: Callable) -> Callable:
        @wraps(func)
        def wrapper_logging(*args: tuple[tuple, ...], **kwargs: dict[str, Any]) -> Any:
            func_name = func.__qualname__
            func_args = args_to_str(*args)
            func_kwargs = kwargs_to_str(**kwargs)

            if func_kwargs != "":
                logger.info(f" -> Enter: {func_name}({func_args}, {func_kwargs})")
            else:
                logger.info(f" -> Enter: {func_name}({func_args})")

            result = func(*args, **kwargs)

            logger.info(f" <- Leave: {func_name}({result})")
            return result

        return wrapper_logging

    return decorator


def process_event(
    event: ActionEvent,
    write_q: sq.SynchronizedQueue,
    write_fn: Callable,
    recording_timestamp: int,
    perf_q: sq.SynchronizedQueue,
) -> None:
    """Process an event and take appropriate action based on its type.

    Args:
        event: The event to process.
        write_q: The queue for writing the event.
        write_fn: The function for writing the event.
        recording_timestamp: The timestamp of the recording.
        perf_q: The queue for collecting performance statistics.

    Returns:
        None
    """
    if PROC_WRITE_BY_EVENT_TYPE[event.type]:
        write_q.put(event)
    else:
        write_fn(recording_timestamp, event, perf_q)


@trace(logger)
def process_events(
    event_q: queue.Queue,
    screen_write_q: sq.SynchronizedQueue,
    action_write_q: sq.SynchronizedQueue,
    window_write_q: sq.SynchronizedQueue,
    perf_q: sq.SynchronizedQueue,
    recording_timestamp: int,
    terminate_event: multiprocessing.Event,
) -> None:
    """Process events from the event queue and write them to write queues.

    Args:
        event_q: A queue with events to be processed.
        screen_write_q: A queue for writing screen events.
        action_write_q: A queue for writing action events.
        window_write_q: A queue for writing window events.
        perf_q: A queue for collecting performance data.
        recording_timestamp: The timestamp of the recording.
        terminate_event: An event to signal the termination of the process.
    """
<<<<<<< HEAD
    utils.configure_logging(logger, LOG_LEVEL)
=======

>>>>>>> 74e4af42
    utils.set_start_time(recording_timestamp)
    logger.info("Starting")

    prev_event = None
    prev_screen_event = None
    prev_window_event = None
    prev_saved_screen_timestamp = 0
    prev_saved_window_timestamp = 0
    while not terminate_event.is_set() or not event_q.empty():
        event = event_q.get()
        logger.trace(f"{event=}")
        assert event.type in EVENT_TYPES, event
        if prev_event is not None:
            assert event.timestamp > prev_event.timestamp, (
                event,
                prev_event,
            )
        if event.type == "screen":
            prev_screen_event = event
        elif event.type == "window":
            prev_window_event = event
        elif event.type == "action":
            if prev_screen_event is None:
                logger.warning("Discarding action that came before screen")
                continue
            if prev_window_event is None:
                logger.warning("Discarding input that came before window")
                continue
            event.data["screenshot_timestamp"] = prev_screen_event.timestamp
            event.data["window_event_timestamp"] = prev_window_event.timestamp
            process_event(
                event,
                action_write_q,
                write_action_event,
                recording_timestamp,
                perf_q,
            )
            if prev_saved_screen_timestamp < prev_screen_event.timestamp:
                process_event(
                    prev_screen_event,
                    screen_write_q,
                    write_screen_event,
                    recording_timestamp,
                    perf_q,
                )
                prev_saved_screen_timestamp = prev_screen_event.timestamp
            if prev_saved_window_timestamp < prev_window_event.timestamp:
                process_event(
                    prev_window_event,
                    window_write_q,
                    write_window_event,
                    recording_timestamp,
                    perf_q,
                )
                prev_saved_window_timestamp = prev_window_event.timestamp
        else:
            raise Exception(f"unhandled {event.type=}")
        del prev_event
        prev_event = event
    logger.info("Done")


def write_action_event(
    recording_timestamp: float,
    event: Event,
    perf_q: sq.SynchronizedQueue,
) -> None:
    """Write an action event to the database and update the performance queue.

    Args:
        recording_timestamp: The timestamp of the recording.
        event: An action event to be written.
        perf_q: A queue for collecting performance data.
    """
    assert event.type == "action", event
    crud.insert_action_event(recording_timestamp, event.timestamp, event.data)
    perf_q.put((event.type, event.timestamp, utils.get_timestamp()))


def write_screen_event(
    recording_timestamp: float,
    event: Event,
    perf_q: sq.SynchronizedQueue,
) -> None:
    """Write a screen event to the database and update the performance queue.

    Args:
        recording_timestamp: The timestamp of the recording.
        event: A screen event to be written.
        perf_q: A queue for collecting performance data.
    """
    assert event.type == "screen", event
    screenshot = event.data
    png_data = mss.tools.to_png(screenshot.rgb, screenshot.size)
    event_data = {"png_data": png_data}
    crud.insert_screenshot(recording_timestamp, event.timestamp, event_data)
    perf_q.put((event.type, event.timestamp, utils.get_timestamp()))


def write_window_event(
    recording_timestamp: float,
    event: Event,
    perf_q: sq.SynchronizedQueue,
) -> None:
    """Write a window event to the database and update the performance queue.

    Args:
        recording_timestamp: The timestamp of the recording.
        event: A window event to be written.
        perf_q: A queue for collecting performance data.
    """
    assert event.type == "window", event
    crud.insert_window_event(recording_timestamp, event.timestamp, event.data)
    perf_q.put((event.type, event.timestamp, utils.get_timestamp()))


@trace(logger)
def write_events(
    event_type: str,
    write_fn: Callable,
    write_q: sq.SynchronizedQueue,
    perf_q: sq.SynchronizedQueue,
    recording_timestamp: float,
    terminate_event: multiprocessing.Event,
    term_pipe: multiprocessing.Pipe,
) -> None:
    """Write events of a specific type to the db using the provided write function.

    Args:
        event_type: The type of events to be written.
        write_fn: A function to write events to the database.
        write_q: A queue with events to be written.
        perf_q: A queue for collecting performance data.
        recording_timestamp: The timestamp of the recording.
        terminate_event: An event to signal the termination of the process.
        term_pipe: A pipe for communicating \
            the number of events left to be written.
    """
<<<<<<< HEAD
    utils.configure_logging(logger, LOG_LEVEL)
=======

>>>>>>> 74e4af42
    utils.set_start_time(recording_timestamp)
    logger.info(f"{event_type=} starting")
    signal.signal(signal.SIGINT, signal.SIG_IGN)

    num_left = 0
    progress = None
    while not terminate_event.is_set() or not write_q.empty():
        if term_pipe.poll():
            num_left = term_pipe.recv()
            if num_left != 0 and progress is None:
                progress = tqdm(
                    total=num_left,
                    desc="Writing to Database",
                    unit="event",
                    colour="green",
                    dynamic_ncols=True,
                )
        if terminate_event.is_set() and num_left != 0 and progress is not None:
            progress.update()
        try:
            event = write_q.get_nowait()
        except queue.Empty:
            continue
        assert event.type == event_type, (event_type, event)
        write_fn(recording_timestamp, event, perf_q)
        logger.debug(f"{event_type=} written")

    if progress is not None:
        progress.close()

    logger.info(f"{event_type=} done")


def trigger_action_event(
    event_q: queue.Queue, action_event_args: dict[str, Any]
) -> None:
    """Triggers an action event and adds it to the event queue.

    Args:
        event_q: The event queue to add the action event to.
        action_event_args: A dictionary containing the arguments for the action event.

    Returns:
        None
    """
    x = action_event_args.get("mouse_x")
    y = action_event_args.get("mouse_y")
    if x is not None and y is not None:
        if config.RECORD_READ_ACTIVE_ELEMENT_STATE:
            element_state = window.get_active_element_state(x, y)
        else:
            element_state = {}
        action_event_args["element_state"] = element_state
    event_q.put(Event(utils.get_timestamp(), "action", action_event_args))


def on_move(event_q: queue.Queue, x: int, y: int, injected: bool) -> None:
    """Handles the 'move' event.

    Args:
        event_q: The event queue to add the 'move' event to.
        x: The x-coordinate of the mouse.
        y: The y-coordinate of the mouse.
        injected: Whether the event was injected or not.

    Returns:
        None
    """
    logger.debug(f"{x=} {y=} {injected=}")
    if not injected:
        trigger_action_event(
            event_q,
            {"name": "move", "mouse_x": x, "mouse_y": y},
        )


def on_click(
    event_q: queue.Queue,
    x: int,
    y: int,
    button: mouse.Button,
    pressed: bool,
    injected: bool,
) -> None:
    """Handles the 'click' event.

    Args:
        event_q: The event queue to add the 'click' event to.
        x: The x-coordinate of the mouse.
        y: The y-coordinate of the mouse.
        button: The mouse button.
        pressed: Whether the button is pressed or released.
        injected: Whether the event was injected or not.

    Returns:
        None
    """
    logger.debug(f"{x=} {y=} {button=} {pressed=} {injected=}")
    if not injected:
        trigger_action_event(
            event_q,
            {
                "name": "click",
                "mouse_x": x,
                "mouse_y": y,
                "mouse_button_name": button.name,
                "mouse_pressed": pressed,
            },
        )


def on_scroll(
    event_q: queue.Queue,
    x: int,
    y: int,
    dx: int,
    dy: int,
    injected: bool,
) -> None:
    """Handles the 'scroll' event.

    Args:
        event_q: The event queue to add the 'scroll' event to.
        x: The x-coordinate of the mouse.
        y: The y-coordinate of the mouse.
        dx: The horizontal scroll amount.
        dy: The vertical scroll amount.
        injected: Whether the event was injected or not.

    Returns:
        None
    """
    logger.debug(f"{x=} {y=} {dx=} {dy=} {injected=}")
    if not injected:
        trigger_action_event(
            event_q,
            {
                "name": "scroll",
                "mouse_x": x,
                "mouse_y": y,
                "mouse_dx": dx,
                "mouse_dy": dy,
            },
        )


def handle_key(
    event_q: queue.Queue,
    event_name: str,
    key: keyboard.KeyCode,
    canonical_key: keyboard.KeyCode,
) -> None:
    """Handles a key event.

    Args:
        event_q: The event queue to add the key event to.
        event_name: The name of the key event.
        key: The key code of the key event.
        canonical_key: The canonical key code of the key event.

    Returns:
        None
    """
    attr_names = [
        "name",
        "char",
        "vk",
    ]
    attrs = {
        f"key_{attr_name}": getattr(key, attr_name, None) for attr_name in attr_names
    }
    logger.debug(f"{attrs=}")
    canonical_attrs = {
        f"canonical_key_{attr_name}": getattr(canonical_key, attr_name, None)
        for attr_name in attr_names
    }
    logger.debug(f"{canonical_attrs=}")
    trigger_action_event(event_q, {"name": event_name, **attrs, **canonical_attrs})


def read_screen_events(
    event_q: queue.Queue,
    terminate_event: multiprocessing.Event,
    recording_timestamp: float,
) -> None:
    """Read screen events and add them to the event queue.

    Args:
        event_q: A queue for adding screen events.
        terminate_event: An event to signal the termination of the process.
        recording_timestamp: The timestamp of the recording.
    """
<<<<<<< HEAD
    utils.configure_logging(logger, LOG_LEVEL)
=======

>>>>>>> 74e4af42
    utils.set_start_time(recording_timestamp)
    logger.info("Starting")
    while not terminate_event.is_set():
        screenshot = utils.take_screenshot()
        if screenshot is None:
            logger.warning("Screenshot was None")
            continue
        event_q.put(Event(utils.get_timestamp(), "screen", screenshot))
    logger.info("Done")


@trace(logger)
def read_window_events(
    event_q: queue.Queue,
    terminate_event: multiprocessing.Event,
    recording_timestamp: float,
) -> None:
    """Read window events and add them to the event queue.

    Args:
        event_q: A queue for adding window events.
        terminate_event: An event to signal the termination of the process.
        recording_timestamp: The timestamp of the recording.
    """
<<<<<<< HEAD
    utils.configure_logging(logger, LOG_LEVEL)
=======

>>>>>>> 74e4af42
    utils.set_start_time(recording_timestamp)
    logger.info("Starting")
    prev_window_data = {}
    while not terminate_event.is_set():
        window_data = window.get_active_window_data()
        if not window_data:
            continue

        if window_data["title"] != prev_window_data.get("title") or window_data[
            "window_id"
        ] != prev_window_data.get("window_id"):
            # TODO: fix exception sometimes triggered by the next line on win32:
            #   File "\Python39\lib\threading.py" line 917, in run
            #   File "...\openadapt\record.py", line 277, in read window events
            #   File "...\env\lib\site-packages\loguru\logger.py" line 1977, in info
            #   File "...\env\lib\site-packages\loguru\_logger.py", line 1964, in _log
            #       for handler in core.handlers.values):
            #   RuntimeError: dictionary changed size during iteration
            _window_data = window_data
            _window_data.pop("state")
            logger.info(f"{_window_data=}")
        if window_data != prev_window_data:
            logger.debug("Queuing window event for writing")
            event_q.put(
                Event(
                    utils.get_timestamp(),
                    "window",
                    window_data,
                )
            )
        prev_window_data = window_data


@trace(logger)
def performance_stats_writer(
    perf_q: sq.SynchronizedQueue,
    recording_timestamp: float,
    terminate_event: multiprocessing.Event,
) -> None:
    """Write performance stats to the database.

    Each entry includes the event type, start time, and end time.

    Args:
        perf_q: A queue for collecting performance data.
        recording_timestamp: The timestamp of the recording.
        terminate_event: An event to signal the termination of the process.
    """
<<<<<<< HEAD
    utils.configure_logging(logger, LOG_LEVEL)
=======

>>>>>>> 74e4af42
    utils.set_start_time(recording_timestamp)
    logger.info("Performance stats writer starting")
    signal.signal(signal.SIGINT, signal.SIG_IGN)
    while not terminate_event.is_set() or not perf_q.empty():
        try:
            event_type, start_time, end_time = perf_q.get_nowait()
        except queue.Empty:
            continue

        crud.insert_perf_stat(
            recording_timestamp,
            event_type,
            start_time,
            end_time,
        )
    logger.info("Performance stats writer done")


def memory_writer(
<<<<<<< HEAD
    recording_timestamp: float,
    terminate_event: multiprocessing.Event,
    record_pid: int,
) -> None:
    """Writes memory usage statistics to the database.

    Args:
        recording_timestamp (float): The timestamp of the recording.
        terminate_event (multiprocessing.Event): The event used to terminate
          the process.
        record_pid (int): The process ID to monitor memory usage for.

    Returns:
        None
    """
    utils.configure_logging(logger, LOG_LEVEL)
=======
    recording_timestamp: float, terminate_event: multiprocessing.Event, record_pid: int
):
>>>>>>> 74e4af42
    utils.set_start_time(recording_timestamp)
    logger.info("Memory writer starting")
    signal.signal(signal.SIGINT, signal.SIG_IGN)
    process = psutil.Process(record_pid)

    while not terminate_event.is_set():
        memory_usage_bytes = 0

        memory_info = process.memory_info()
        rss = memory_info.rss  # Resident Set Size: non-swapped physical memory
        memory_usage_bytes += rss

        for child in process.children(recursive=True):
            # after ctrl+c, children may terminate before the next line
            try:
                child_memory_info = child.memory_info()
            except psutil.NoSuchProcess:
                continue
            child_rss = child_memory_info.rss
            rss += child_rss

        timestamp = utils.get_timestamp()

        crud.insert_memory_stat(
            recording_timestamp,
            rss,
            timestamp,
        )
    logger.info("Memory writer done")


@trace(logger)
def create_recording(
    task_description: str,
) -> dict[str, Any]:
    """Create a new recording entry in the database.

    Args:
        task_description: A text description of the task being recorded.

    Returns:
        The newly created Recording object.
    """
    timestamp = utils.set_start_time()
    monitor_width, monitor_height = utils.get_monitor_dims()
    double_click_distance_pixels = utils.get_double_click_distance_pixels()
    double_click_interval_seconds = utils.get_double_click_interval_seconds()
    recording_data = {
        # TODO: rename
        "timestamp": timestamp,
        "monitor_width": monitor_width,
        "monitor_height": monitor_height,
        "double_click_distance_pixels": double_click_distance_pixels,
        "double_click_interval_seconds": double_click_interval_seconds,
        "platform": sys.platform,
        "task_description": task_description,
    }
    recording = crud.insert_recording(recording_data)
    logger.info(f"{recording=}")
    return recording


def read_keyboard_events(
    event_q: queue.Queue,
    terminate_event: multiprocessing.Event,
    recording_timestamp: float,
) -> None:
    """Reads keyboard events and adds them to the event queue.

    Args:
        event_q (queue.Queue): The event queue to add the keyboard events to.
        terminate_event (multiprocessing.Event): The event to signal termination
          of event reading.
        recording_timestamp (float): The timestamp of the recording.

    Returns:
        None
    """
    # create list of indices for sequence detection
    # one index for each stop sequence in STOP_SEQUENCES
    stop_sequence_indices = [0 for _ in STOP_SEQUENCES]

    def on_press(
        event_q: queue.Queue,
        key: Union[keyboard.Key, keyboard.KeyCode],
        injected: bool,
    ) -> None:
        """Event handler for key press events.

        Args:
            event_q (queue.Queue): The event queue for processing key events.
            key (keyboard.KeyboardEvent): The key event object representing
              the pressed key.
            injected (bool): A flag indicating whether the key event was injected.

        Returns:
            None
        """
        canonical_key = keyboard_listener.canonical(key)
        logger.debug(f"{key=} {injected=} {canonical_key=}")
        if not injected:
            handle_key(event_q, "press", key, canonical_key)

        # stop sequence code
        nonlocal stop_sequence_indices
        global stop_sequence_detected
        canonical_key_name = getattr(canonical_key, "name", None)

        for i in range(0, len(STOP_SEQUENCES)):
            # check each stop sequence
            stop_sequence = STOP_SEQUENCES[i]
            # stop_sequence_indices[i] is the index for this stop sequence
            # get canonical KeyCode of current letter in this sequence
            canonical_sequence = keyboard_listener.canonical(
                keyboard.KeyCode.from_char(stop_sequence[stop_sequence_indices[i]])
            )

            # Check if the pressed key matches the current key in this sequence
            if (
                canonical_key == canonical_sequence
                or canonical_key_name == stop_sequence[stop_sequence_indices[i]]
            ):
                # increment this index
                stop_sequence_indices[i] += 1
            else:
                # Reset index since pressed key doesn't match sequence key
                stop_sequence_indices[i] = 0

            # Check if the entire sequence has been entered correctly
            if stop_sequence_indices[i] == len(stop_sequence):
                logger.info("Stop sequence entered! Stopping recording now.")
                stop_sequence_detected = True

    def on_release(
        event_q: queue.Queue,
        key: Union[keyboard.Key, keyboard.KeyCode],
        injected: bool,
    ) -> None:
        """Event handler for key release events.

        Args:
            event_q (queue.Queue): The event queue for processing key events.
            key (keyboard.KeyboardEvent): The key event object representing
              the released key.
            injected (bool): A flag indicating whether the key event was injected.

        Returns:
            None
        """
        canonical_key = keyboard_listener.canonical(key)
        logger.debug(f"{key=} {injected=} {canonical_key=}")
        if not injected:
            handle_key(event_q, "release", key, canonical_key)

    utils.set_start_time(recording_timestamp)
    keyboard_listener = keyboard.Listener(
        on_press=partial(on_press, event_q),
        on_release=partial(on_release, event_q),
    )
    keyboard_listener.start()
    terminate_event.wait()
    keyboard_listener.stop()


def read_mouse_events(
    event_q: queue.Queue,
    terminate_event: multiprocessing.Event,
    recording_timestamp: float,
) -> None:
    """Reads mouse events and adds them to the event queue.

    Args:
        event_q: The event queue to add the mouse events to.
        terminate_event: The event to signal termination of event reading.
        recording_timestamp: The timestamp of the recording.

    Returns:
        None
    """
    utils.set_start_time(recording_timestamp)
    mouse_listener = mouse.Listener(
        on_move=partial(on_move, event_q),
        on_click=partial(on_click, event_q),
        on_scroll=partial(on_scroll, event_q),
    )
    mouse_listener.start()
    terminate_event.wait()
    mouse_listener.stop()


@trace(logger)
def record(
    task_description: str,
) -> None:
    """Record Screenshots/ActionEvents/WindowEvents.

    Args:
        task_description: A text description of the task to be recorded.
    """
<<<<<<< HEAD
    utils.configure_logging(logger, LOG_LEVEL)
=======

>>>>>>> 74e4af42
    logger.info(f"{task_description=}")

    recording = create_recording(task_description)
    recording_timestamp = recording.timestamp

    event_q = queue.Queue()
    screen_write_q = sq.SynchronizedQueue()
    action_write_q = sq.SynchronizedQueue()
    window_write_q = sq.SynchronizedQueue()
    # TODO: save write times to DB; display performance plot in visualize.py
    perf_q = sq.SynchronizedQueue()
    terminate_event = multiprocessing.Event()

    (
        term_pipe_parent_window,
        term_pipe_child_window,
    ) = multiprocessing.Pipe()
    (
        term_pipe_parent_screen,
        term_pipe_child_screen,
    ) = multiprocessing.Pipe()
    (
        term_pipe_parent_action,
        term_pipe_child_action,
    ) = multiprocessing.Pipe()

    window_event_reader = threading.Thread(
        target=read_window_events,
        args=(event_q, terminate_event, recording_timestamp),
    )
    window_event_reader.start()

    screen_event_reader = threading.Thread(
        target=read_screen_events,
        args=(event_q, terminate_event, recording_timestamp),
    )
    screen_event_reader.start()

    keyboard_event_reader = threading.Thread(
        target=read_keyboard_events,
        args=(event_q, terminate_event, recording_timestamp),
    )
    keyboard_event_reader.start()

    mouse_event_reader = threading.Thread(
        target=read_mouse_events,
        args=(event_q, terminate_event, recording_timestamp),
    )
    mouse_event_reader.start()

    event_processor = threading.Thread(
        target=process_events,
        args=(
            event_q,
            screen_write_q,
            action_write_q,
            window_write_q,
            perf_q,
            recording_timestamp,
            terminate_event,
        ),
    )
    event_processor.start()

    screen_event_writer = multiprocessing.Process(
        target=write_events,
        args=(
            "screen",
            write_screen_event,
            screen_write_q,
            perf_q,
            recording_timestamp,
            terminate_event,
            term_pipe_child_screen,
        ),
    )
    screen_event_writer.start()

    action_event_writer = multiprocessing.Process(
        target=write_events,
        args=(
            "action",
            write_action_event,
            action_write_q,
            perf_q,
            recording_timestamp,
            terminate_event,
            term_pipe_child_action,
        ),
    )
    action_event_writer.start()

    window_event_writer = multiprocessing.Process(
        target=write_events,
        args=(
            "window",
            write_window_event,
            window_write_q,
            perf_q,
            recording_timestamp,
            terminate_event,
            term_pipe_child_window,
        ),
    )
    window_event_writer.start()

    terminate_perf_event = multiprocessing.Event()
    perf_stat_writer = multiprocessing.Process(
        target=performance_stats_writer,
        args=(
            perf_q,
            recording_timestamp,
            terminate_perf_event,
        ),
    )
    perf_stat_writer.start()

    if PLOT_PERFORMANCE:
        record_pid = os.getpid()
        mem_plotter = multiprocessing.Process(
            target=memory_writer,
            args=(
                recording_timestamp,
                terminate_perf_event,
                record_pid,
            ),
        )
        mem_plotter.start()

    # TODO: discard events until everything is ready

    collect_stats()
    global stop_sequence_detected

    try:
        while not stop_sequence_detected:
            time.sleep(1)

        terminate_event.set()
    except KeyboardInterrupt:
        terminate_event.set()

    collect_stats()
    log_memory_usage()

    term_pipe_parent_window.send(window_write_q.qsize())
    term_pipe_parent_action.send(action_write_q.qsize())
    term_pipe_parent_screen.send(screen_write_q.qsize())

    logger.info("joining...")
    keyboard_event_reader.join()
    mouse_event_reader.join()
    screen_event_reader.join()
    window_event_reader.join()
    event_processor.join()
    screen_event_writer.join()
    action_event_writer.join()
    window_event_writer.join()
    terminate_perf_event.set()

    if PLOT_PERFORMANCE:
        mem_plotter.join()
        utils.plot_performance(recording_timestamp)

    logger.info(f"Saved {recording_timestamp=}")


# Entry point
def start() -> None:
    """Starts the recording process."""
    fire.Fire(record)


if __name__ == "__main__":
    fire.Fire(record)<|MERGE_RESOLUTION|>--- conflicted
+++ resolved
@@ -177,11 +177,6 @@
         recording_timestamp: The timestamp of the recording.
         terminate_event: An event to signal the termination of the process.
     """
-<<<<<<< HEAD
-    utils.configure_logging(logger, LOG_LEVEL)
-=======
-
->>>>>>> 74e4af42
     utils.set_start_time(recording_timestamp)
     logger.info("Starting")
 
@@ -320,11 +315,6 @@
         term_pipe: A pipe for communicating \
             the number of events left to be written.
     """
-<<<<<<< HEAD
-    utils.configure_logging(logger, LOG_LEVEL)
-=======
-
->>>>>>> 74e4af42
     utils.set_start_time(recording_timestamp)
     logger.info(f"{event_type=} starting")
     signal.signal(signal.SIGINT, signal.SIG_IGN)
@@ -517,11 +507,6 @@
         terminate_event: An event to signal the termination of the process.
         recording_timestamp: The timestamp of the recording.
     """
-<<<<<<< HEAD
-    utils.configure_logging(logger, LOG_LEVEL)
-=======
-
->>>>>>> 74e4af42
     utils.set_start_time(recording_timestamp)
     logger.info("Starting")
     while not terminate_event.is_set():
@@ -546,11 +531,6 @@
         terminate_event: An event to signal the termination of the process.
         recording_timestamp: The timestamp of the recording.
     """
-<<<<<<< HEAD
-    utils.configure_logging(logger, LOG_LEVEL)
-=======
-
->>>>>>> 74e4af42
     utils.set_start_time(recording_timestamp)
     logger.info("Starting")
     prev_window_data = {}
@@ -599,11 +579,6 @@
         recording_timestamp: The timestamp of the recording.
         terminate_event: An event to signal the termination of the process.
     """
-<<<<<<< HEAD
-    utils.configure_logging(logger, LOG_LEVEL)
-=======
-
->>>>>>> 74e4af42
     utils.set_start_time(recording_timestamp)
     logger.info("Performance stats writer starting")
     signal.signal(signal.SIGINT, signal.SIG_IGN)
@@ -623,7 +598,6 @@
 
 
 def memory_writer(
-<<<<<<< HEAD
     recording_timestamp: float,
     terminate_event: multiprocessing.Event,
     record_pid: int,
@@ -639,11 +613,6 @@
     Returns:
         None
     """
-    utils.configure_logging(logger, LOG_LEVEL)
-=======
-    recording_timestamp: float, terminate_event: multiprocessing.Event, record_pid: int
-):
->>>>>>> 74e4af42
     utils.set_start_time(recording_timestamp)
     logger.info("Memory writer starting")
     signal.signal(signal.SIGINT, signal.SIG_IGN)
@@ -843,11 +812,6 @@
     Args:
         task_description: A text description of the task to be recorded.
     """
-<<<<<<< HEAD
-    utils.configure_logging(logger, LOG_LEVEL)
-=======
-
->>>>>>> 74e4af42
     logger.info(f"{task_description=}")
 
     recording = create_recording(task_description)
