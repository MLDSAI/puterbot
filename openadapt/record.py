--- conflicted
+++ resolved
@@ -441,10 +441,7 @@
     video_stream: av.stream.Stream,
     video_start_timestamp: float,
     last_pts: int = 0,
-<<<<<<< HEAD
-=======
     num_copies: int = 2,
->>>>>>> ca04b6d7
     **kwargs: dict,
 ) -> dict[str, Any]:
     """Write a screen event to the video file and update the performance queue.
@@ -460,10 +457,7 @@
         video_start_timestamp (float): The base timestamp from which the video
             recording started.
         last_pts: The last presentation timestamp.
-<<<<<<< HEAD
-=======
         num_copies: The number of times to write the frame.
->>>>>>> ca04b6d7
 
     Returns:
         dict containing state.
@@ -471,17 +465,6 @@
     screenshot_image = event.data
     screenshot_timestamp = event.timestamp
     force_key_frame = last_pts == 0
-<<<<<<< HEAD
-    last_pts = video.write_video_frame(
-        video_container,
-        video_stream,
-        screenshot_image,
-        screenshot_timestamp,
-        video_start_timestamp,
-        last_pts,
-        force_key_frame,
-    )
-=======
     # ensure that the first frame is available (otherwise occasionally it is not)
     # TODO: why isn't force_key_frame sufficient?
     if last_pts != 0:
@@ -496,7 +479,6 @@
             last_pts,
             force_key_frame,
         )
->>>>>>> ca04b6d7
     perf_q.put((f"{event.type}(video)", event.timestamp, utils.get_timestamp()))
     return {
         **kwargs,
