--- conflicted
+++ resolved
@@ -1355,11 +1355,7 @@
 
     if PLOT_PERFORMANCE:
         mem_plotter.join()
-<<<<<<< HEAD
-        plotting.plot_performance(recording_timestamp)
-=======
-        utils.plot_performance(recording)
->>>>>>> e0995c91
+        plotting.plot_performance(recording)
 
     logger.info(f"Saved {recording_timestamp=}")
 
