--- conflicted
+++ resolved
@@ -363,15 +363,9 @@
 
 
 def read_window_events(
-<<<<<<< HEAD
-        event_q: queue.Queue,
-        terminate_event: multiprocessing.Event,
-        recording_timestamp: float,
-=======
     event_q: queue.Queue,
     terminate_event: multiprocessing.Event,
     recording_timestamp: float,
->>>>>>> 8653d0cd
 ) -> None:
     """
     Read window events and add them to the event queue.
@@ -390,16 +384,10 @@
         window_data = window.get_active_window_data()
         if not window_data:
             continue
-<<<<<<< HEAD
-        if (
-                window_data["title"] != prev_window_data.get("title") or
-                window_data["window_id"] != prev_window_data.get("window_id")
-        ):
-=======
+
         if window_data["title"] != prev_window_data.get("title") or window_data[
             "window_id"
         ] != prev_window_data.get("window_id"):
->>>>>>> 8653d0cd
             # TODO: fix exception sometimes triggered by the next line on win32:
             #   File "\Python39\lib\threading.py" line 917, in run
             #   File "...\openadapt\record.py", line 277, in read window events
@@ -423,15 +411,9 @@
 
 
 def performance_stats_writer(
-<<<<<<< HEAD
-        perf_q: multiprocessing.Queue,
-        recording_timestamp: float,
-        terminate_event: multiprocessing.Event,
-=======
     perf_q: multiprocessing.Queue,
     recording_timestamp: float,
     terminate_event: multiprocessing.Event,
->>>>>>> 8653d0cd
 ):
     """
     Write performance stats to the db.
@@ -496,15 +478,9 @@
 
 
 def read_keyboard_events(
-<<<<<<< HEAD
-        event_q: queue.Queue,
-        terminate_event: multiprocessing.Event,
-        recording_timestamp: float,
-=======
     event_q: queue.Queue,
     terminate_event: multiprocessing.Event,
     recording_timestamp: float,
->>>>>>> 8653d0cd
 ) -> None:
     def on_press(event_q, key, injected):
         canonical_key = keyboard_listener.canonical(key)
