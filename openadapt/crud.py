from loguru import logger
import sqlalchemy as sa

from openadapt.db import Session
from openadapt.models import (
    ActionEvent,
    Screenshot,
    Recording,
    WindowEvent,
    PerformanceStat,
    MemoryStat
)
from openadapt.config import STOP_SEQUENCES

BATCH_SIZE = 1

db = Session()
action_events = []
screenshots = []
window_events = []
performance_stats = []
memory_stats = []



def _insert(event_data, table, buffer=None):
    """Insert using Core API for improved performance (no rows are returned)"""

    db_obj = {column.name: None for column in table.__table__.columns}
    for key in db_obj:
        if key in event_data:
            val = event_data[key]
            db_obj[key] = val
            del event_data[key]

    # make sure all event data was saved
    assert not event_data, event_data

    if buffer is not None:
        buffer.append(db_obj)

    if buffer is None or len(buffer) >= BATCH_SIZE:
        to_insert = buffer or [db_obj]
        result = db.execute(sa.insert(table), to_insert)
        db.commit()
        if buffer:
            buffer.clear()
        # Note: this does not contain the inserted row(s)
        return result


def insert_action_event(recording_timestamp, event_timestamp, event_data):
    event_data = {
        **event_data,
        "timestamp": event_timestamp,
        "recording_timestamp": recording_timestamp,
    }
    _insert(event_data, ActionEvent, action_events)


def insert_screenshot(recording_timestamp, event_timestamp, event_data):
    event_data = {
        **event_data,
        "timestamp": event_timestamp,
        "recording_timestamp": recording_timestamp,
    }
    _insert(event_data, Screenshot, screenshots)


def insert_window_event(recording_timestamp, event_timestamp, event_data):
    event_data = {
        **event_data,
        "timestamp": event_timestamp,
        "recording_timestamp": recording_timestamp,
    }
    _insert(event_data, WindowEvent, window_events)


def insert_perf_stat(recording_timestamp, event_type, start_time, end_time):
    """
    Insert event performance stat into db
    """

    event_perf_stat = {
        "recording_timestamp": recording_timestamp,
        "event_type": event_type,
        "start_time": start_time,
        "end_time": end_time,
    }
    _insert(event_perf_stat, PerformanceStat, performance_stats)


def get_perf_stats(recording_timestamp):
    """
    return performance stats for a given recording
    """

    return (
        db.query(PerformanceStat)
        .filter(PerformanceStat.recording_timestamp == recording_timestamp)
        .order_by(PerformanceStat.start_time)
        .all()
    )


<<<<<<< HEAD
def insert_memory_stat(recording_timestamp, memory_usage_bytes, timestamp):
    """
    Insert memory stat into db
    """

    memory_stat = {
        "recording_timestamp": recording_timestamp,
        "memory_usage_bytes": memory_usage_bytes,
        "timestamp": timestamp,
    }
    _insert(memory_stat, MemoryStat, memory_stats)


def get_memory_stats(recording_timestamp):
    """
    return memory stats for a given recording
    """

    return (
        db
            .query(MemoryStat)
            .filter(MemoryStat.recording_timestamp == recording_timestamp)
            .order_by(MemoryStat.timestamp)
            .all()
    )


=======
>>>>>>> 2bb88149
def insert_recording(recording_data):
    db_obj = Recording(**recording_data)
    db.add(db_obj)
    db.commit()
    db.refresh(db_obj)
    return db_obj


def get_latest_recording():
    return db.query(Recording).order_by(sa.desc(Recording.timestamp)).limit(1).first()


def get_recording(timestamp):
    return db.query(Recording).filter(Recording.timestamp == timestamp).first()


def _get(table, recording_timestamp):
    return (
        db.query(table)
        .filter(table.recording_timestamp == recording_timestamp)
        .order_by(table.timestamp)
        .all()
    )


def get_action_events(recording):
    action_events = _get(ActionEvent, recording.timestamp)
    # filter out stop sequences listed in STOP_SEQUENCES and Ctrl + C
    filter_stop_sequences(action_events)
    return action_events


def filter_stop_sequences(action_events):
    # check for ctrl c first
    # TODO: want to handle sequences like ctrl c the same way as normal sequences
    if len(action_events) >= 2:
        if (
            action_events[-1].canonical_key_char == "c"
            and action_events[-2].canonical_key_name == "ctrl"
        ):
            # remove ctrl c
            # ctrl c must be held down at same time, so no release event
            action_events.pop()
            action_events.pop()
            return

    # create list of indices for sequence detection
    # one index for each stop sequence in STOP_SEQUENCES
    # start from the back of the sequence
    stop_sequence_indices = [len(sequence) - 1 for sequence in STOP_SEQUENCES]

    # index of sequence to remove, -1 if none found
    sequence_to_remove = -1
    # number of events to remove
    num_to_remove = 0

    for i in range(0, len(STOP_SEQUENCES)):
        # iterate backwards through list of action events
        for j in range(len(action_events) - 1, -1, -1):
            # never go past 1st action event, so if a sequence is longer than
            # len(action_events), it can't have been in the recording
            if (
                action_events[j].canonical_key_char
                == STOP_SEQUENCES[i][stop_sequence_indices[i]]
                or action_events[j].canonical_key_name
                == STOP_SEQUENCES[i][stop_sequence_indices[i]]
            ) and action_events[j].name == "press":
                # for press events, compare the characters
                stop_sequence_indices[i] -= 1
                num_to_remove += 1
            elif action_events[j].name == "release" and (
                action_events[j].canonical_key_char in STOP_SEQUENCES[i]
                or action_events[j].canonical_key_name in STOP_SEQUENCES[i]
            ):
                # can consider any release event with any sequence char as part of the sequence
                num_to_remove += 1
            else:
                # not part of the sequence, so exit inner loop
                break

        if stop_sequence_indices[i] == -1:
            # completed whole sequence, so set sequence_to_remove to
            # current sequence and exit outer loop
            sequence_to_remove = i
            break

    if sequence_to_remove != -1:
        # remove that sequence
        for _ in range(0, num_to_remove):
            action_events.pop()


def get_screenshots(recording, precompute_diffs=False):
    screenshots = _get(Screenshot, recording.timestamp)

    for prev, cur in zip(screenshots, screenshots[1:]):
        cur.prev = prev
    screenshots[0].prev = screenshots[0]

    # TODO: store diffs
    if precompute_diffs:
        logger.info(f"precomputing diffs...")
        [(screenshot.diff, screenshot.diff_mask) for screenshot in screenshots]

    return screenshots


def get_window_events(recording):
    return _get(WindowEvent, recording.timestamp)<|MERGE_RESOLUTION|>--- conflicted
+++ resolved
@@ -103,8 +103,7 @@
     )
 
 
-<<<<<<< HEAD
-def insert_memory_stat(recording_timestamp, memory_usage_bytes, timestamp):
+  def insert_memory_stat(recording_timestamp, memory_usage_bytes, timestamp):
     """
     Insert memory stat into db
     """
@@ -131,8 +130,6 @@
     )
 
 
-=======
->>>>>>> 2bb88149
 def insert_recording(recording_data):
     db_obj = Recording(**recording_data)
     db.add(db_obj)
