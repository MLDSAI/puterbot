"""Implements basic CRUD operations for interacting with a database.

Module: crud.py
"""

from typing import Any

from loguru import logger
import sqlalchemy as sa

from openadapt import config
from openadapt.db import BaseModel, Session
from openadapt.models import (
    ActionEvent,
    MemoryStat,
    PerformanceStat,
    Recording,
    Screenshot,
    WindowEvent,
)

BATCH_SIZE = 1

db = Session()
action_events = []
screenshots = []
window_events = []
performance_stats = []
memory_stats = []


def _insert(
    event_data: dict[str, Any],
    table: sa.Table,
    buffer: list[dict[str, Any]] | None = None,
) -> sa.engine.Result | None:
    """Insert using Core API for improved performance (no rows are returned).

    Args:
        event_data (dict): The event data to be inserted.
        table (sa.Table): The SQLAlchemy table to insert the data into.
        buffer (list, optional): A buffer list to store the inserted objects
            before committing. Defaults to None.

    Returns:
        sa.engine.Result | None: The SQLAlchemy Result object if a buffer is
          not provided. None if a buffer is provided.
    """
    db_obj = {column.name: None for column in table.__table__.columns}
    for key in db_obj:
        if key in event_data:
            val = event_data[key]
            db_obj[key] = val
            del event_data[key]

    # make sure all event data was saved
    assert not event_data, event_data

    if buffer is not None:
        buffer.append(db_obj)

    if buffer is None or len(buffer) >= BATCH_SIZE:
        to_insert = buffer or [db_obj]
        result = db.execute(sa.insert(table), to_insert)
        db.commit()
        if buffer:
            buffer.clear()
        # Note: this does not contain the inserted row(s)
        return result


def insert_action_event(
    recording_timestamp: int, event_timestamp: int, event_data: dict[str, Any]
) -> None:
    """Insert an action event into the database.

    Args:
        recording_timestamp (int): The timestamp of the recording.
        event_timestamp (int): The timestamp of the event.
        event_data (dict): The data of the event.
    """
    event_data = {
        **event_data,
        "timestamp": event_timestamp,
        "recording_timestamp": recording_timestamp,
    }
    _insert(event_data, ActionEvent, action_events)


def insert_screenshot(
    recording_timestamp: int, event_timestamp: int, event_data: dict[str, Any]
) -> None:
    """Insert a screenshot into the database.

    Args:
        recording_timestamp (int): The timestamp of the recording.
        event_timestamp (int): The timestamp of the event.
        event_data (dict): The data of the event.
    """
    event_data = {
        **event_data,
        "timestamp": event_timestamp,
        "recording_timestamp": recording_timestamp,
    }
    _insert(event_data, Screenshot, screenshots)


def insert_window_event(
    recording_timestamp: int,
    event_timestamp: int,
    event_data: dict[str, Any],
) -> None:
    """Insert a window event into the database.

    Args:
        recording_timestamp (int): The timestamp of the recording.
        event_timestamp (int): The timestamp of the event.
        event_data (dict): The data of the event.
    """
    event_data = {
        **event_data,
        "timestamp": event_timestamp,
        "recording_timestamp": recording_timestamp,
    }
    _insert(event_data, WindowEvent, window_events)


def insert_perf_stat(
    recording_timestamp: int,
    event_type: str,
    start_time: float,
    end_time: float,
) -> None:
    """Insert an event performance stat into the database.

    Args:
        recording_timestamp (int): The timestamp of the recording.
        event_type (str): The type of the event.
        start_time (float): The start time of the event.
        end_time (float): The end time of the event.
    """
    event_perf_stat = {
        "recording_timestamp": recording_timestamp,
        "event_type": event_type,
        "start_time": start_time,
        "end_time": end_time,
    }
    _insert(event_perf_stat, PerformanceStat, performance_stats)


def get_perf_stats(recording_timestamp: int) -> list[PerformanceStat]:
    """Get performance stats for a given recording.

    Args:
        recording_timestamp (int): The timestamp of the recording.

    Returns:
        list[PerformanceStat]: A list of performance stats for the recording.
    """
    return (
        db.query(PerformanceStat)
        .filter(PerformanceStat.recording_timestamp == recording_timestamp)
        .order_by(PerformanceStat.start_time)
        .all()
    )


def insert_memory_stat(
    recording_timestamp: int, memory_usage_bytes: int, timestamp: int
) -> None:
    """Insert memory stat into db."""
    memory_stat = {
        "recording_timestamp": recording_timestamp,
        "memory_usage_bytes": memory_usage_bytes,
        "timestamp": timestamp,
    }
    _insert(memory_stat, MemoryStat, memory_stats)


def get_memory_stats(recording_timestamp: int) -> None:
    """Return memory stats for a given recording."""
    return (
        db.query(MemoryStat)
        .filter(MemoryStat.recording_timestamp == recording_timestamp)
        .order_by(MemoryStat.timestamp)
        .all()
    )


def insert_recording(recording_data: Recording) -> Recording:
    """Insert the recording into to the db."""
    db_obj = Recording(**recording_data)
    db.add(db_obj)
    db.commit()
    db.refresh(db_obj)
    return db_obj


def get_all_recordings() -> list[Recording]:
    """Get all recordings.

    Returns:
        list[Recording]: A list of all recordings.
    """
    return db.query(Recording).order_by(sa.desc(Recording.timestamp)).all()


def get_latest_recording() -> Recording:
    """Get the latest recording.

    Returns:
        Recording: The latest recording object.
    """
    return db.query(Recording).order_by(sa.desc(Recording.timestamp)).limit(1).first()


def get_recording(timestamp: int) -> Recording:
    """Get a recording by timestamp.

    Args:
        timestamp (int): The timestamp of the recording.

    Returns:
        Recording: The recording object.
    """
    return db.query(Recording).filter(Recording.timestamp == timestamp).first()


def _get(table: BaseModel, recording_timestamp: int) -> list[BaseModel]:
    """Retrieve records from the database table based on the recording timestamp.

    Args:
        table (BaseModel): The database table to query.
        recording_timestamp (int): The recording timestamp to filter the records.

    Returns:
        list[BaseModel]: A list of records retrieved from the database table,
          ordered by timestamp.
    """
    return (
        db.query(table)
        .filter(table.recording_timestamp == recording_timestamp)
        .order_by(table.timestamp)
        .all()
    )


def get_action_events(recording: Recording) -> list[ActionEvent]:
    """Get action events for a given recording.

    Args:
        recording (Recording): The recording object.

    Returns:
        list[ActionEvent]: A list of action events for the recording.
    """
    assert recording, "Invalid recording."
    action_events = _get(ActionEvent, recording.timestamp)
    # filter out stop sequences listed in STOP_SEQUENCES and Ctrl + C
    filter_stop_sequences(action_events)
    return action_events


def filter_stop_sequences(action_events: list[ActionEvent]) -> None:
    """Filter stop sequences.

    Args:
        List[ActionEvent]: A list of action events for the recording.

    Returns:
        None
    """
    # check for ctrl c first
    # TODO: want to handle sequences like ctrl c the same way as normal sequences
    if len(action_events) >= 2:
        if (
            action_events[-1].canonical_key_char == "c"
            and action_events[-2].canonical_key_name == "ctrl"
        ):
            # remove ctrl c
            # ctrl c must be held down at same time, so no release event
            action_events.pop()
            action_events.pop()
            return

    # create list of indices for sequence detection
    # one index for each stop sequence in STOP_SEQUENCES
    # start from the back of the sequence
    stop_sequence_indices = [len(sequence) - 1 for sequence in config.STOP_SEQUENCES]

    # index of sequence to remove, -1 if none found
    sequence_to_remove = -1
    # number of events to remove
    num_to_remove = 0

    for i in range(0, len(config.STOP_SEQUENCES)):
        # iterate backwards through list of action events
        for j in range(len(action_events) - 1, -1, -1):
            # never go past 1st action event, so if a sequence is longer than
            # len(action_events), it can't have been in the recording
            if (
                action_events[j].canonical_key_char
                == config.STOP_SEQUENCES[i][stop_sequence_indices[i]]
                or action_events[j].canonical_key_name
                == config.STOP_SEQUENCES[i][stop_sequence_indices[i]]
            ) and action_events[j].name == "press":
                # for press events, compare the characters
                stop_sequence_indices[i] -= 1
                num_to_remove += 1
            elif action_events[j].name == "release" and (
                action_events[j].canonical_key_char in config.STOP_SEQUENCES[i]
                or action_events[j].canonical_key_name in config.STOP_SEQUENCES[i]
            ):
                # can consider any release event with any sequence char as
                # part of the sequence
                num_to_remove += 1
            else:
                # not part of the sequence, so exit inner loop
                break

        if stop_sequence_indices[i] == -1:
            # completed whole sequence, so set sequence_to_remove to
            # current sequence and exit outer loop
            sequence_to_remove = i
            break

    if sequence_to_remove != -1:
        # remove that sequence
        for _ in range(0, num_to_remove):
            action_events.pop()


def save_screenshot_diff(screenshots: list[Screenshot]) -> list[Screenshot]:
<<<<<<< HEAD
    """Save screenshot diff data to the database. The diff data is the difference
    between two consecutive screenshots.
=======
    """Save screenshot diff data to the database.
>>>>>>> acdd5238

    Args:
        screenshots (list[Screenshot]): A list of screenshots.

    Returns:
<<<<<<< HEAD
        list[Screenshot]: A list of screenshots with diff data saved to the db."""
=======
        list[Screenshot]: A list of screenshots with diff data saved to the db.
    """
>>>>>>> acdd5238
    data_updated = False
    logger.info("verifying diffs for screenshots...")

    for screenshot in screenshots:
        if not screenshot.prev:
            continue
        if not screenshot.png_diff_data:
            screenshot.png_diff_data = screenshot.convert_png_to_binary(screenshot.diff)
            data_updated = True
        if not screenshot.png_diff_mask_data:
            screenshot.png_diff_mask_data = screenshot.convert_png_to_binary(
                screenshot.diff_mask
            )
            data_updated = True

    if data_updated:
        logger.info("saving screenshot diff data to db...")
        db.bulk_save_objects(screenshots)
        db.commit()

    return screenshots


def get_screenshots(recording: Recording) -> list[Screenshot]:
    """Get screenshots for a given recording.

    Args:
        recording (Recording): The recording object.

    Returns:
        list[Screenshot]: A list of screenshots for the recording.
    """
    screenshots = _get(Screenshot, recording.timestamp)

    for prev, cur in zip(screenshots, screenshots[1:]):
        cur.prev = prev
    if screenshots:
        screenshots[0].prev = screenshots[0]

    if config.SAVE_SCREENSHOT_DIFF:
        screenshots = save_screenshot_diff(screenshots)
    return screenshots


def get_window_events(recording: Recording) -> list[WindowEvent]:
    """Get window events for a given recording.

    Args:
        recording (Recording): The recording object.

    Returns:
        list[WindowEvent]: A list of window events for the recording.
    """
    return _get(WindowEvent, recording.timestamp)


def new_session() -> None:
    """Create a new database session.

    This was necessary because the database session was not being closed
    properly, and the database would become locked.
    """
    global db
    if db:
        db.close()
    db = Session()<|MERGE_RESOLUTION|>--- conflicted
+++ resolved
@@ -331,23 +331,14 @@
 
 
 def save_screenshot_diff(screenshots: list[Screenshot]) -> list[Screenshot]:
-<<<<<<< HEAD
-    """Save screenshot diff data to the database. The diff data is the difference
-    between two consecutive screenshots.
-=======
     """Save screenshot diff data to the database.
->>>>>>> acdd5238
 
     Args:
         screenshots (list[Screenshot]): A list of screenshots.
 
     Returns:
-<<<<<<< HEAD
-        list[Screenshot]: A list of screenshots with diff data saved to the db."""
-=======
         list[Screenshot]: A list of screenshots with diff data saved to the db.
     """
->>>>>>> acdd5238
     data_updated = False
     logger.info("verifying diffs for screenshots...")
 
