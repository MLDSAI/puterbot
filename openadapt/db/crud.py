"""Implements basic CRUD operations for interacting with a database.

Module: crud.py
"""

from typing import Any
import asyncio

from loguru import logger
import sqlalchemy as sa

from openadapt.config import config
from openadapt.db.db import BaseModel, Session
from openadapt.models import (
    ActionEvent,
    MemoryStat,
    PerformanceStat,
    Recording,
    Screenshot,
    WindowEvent,
)

BATCH_SIZE = 1

db = Session()
lock = asyncio.Event()
lock.set()
action_events = []
screenshots = []
window_events = []
performance_stats = []
memory_stats = []


def _insert(
    event_data: dict[str, Any],
    table: sa.Table,
    buffer: list[dict[str, Any]] | None = None,
) -> sa.engine.Result | None:
    """Insert using Core API for improved performance (no rows are returned).

    Args:
        event_data (dict): The event data to be inserted.
        table (sa.Table): The SQLAlchemy table to insert the data into.
        buffer (list, optional): A buffer list to store the inserted objects
            before committing. Defaults to None.

    Returns:
        sa.engine.Result | None: The SQLAlchemy Result object if a buffer is
          not provided. None if a buffer is provided.
    """
    db_obj = {column.name: None for column in table.__table__.columns}
    for key in db_obj:
        if key in event_data:
            val = event_data[key]
            db_obj[key] = val
            del event_data[key]

    # make sure all event data was saved
    assert not event_data, event_data

    if buffer is not None:
        buffer.append(db_obj)

    if buffer is None or len(buffer) >= BATCH_SIZE:
        to_insert = buffer or [db_obj]
        result = db.execute(sa.insert(table), to_insert)
        db.commit()
        if buffer:
            buffer.clear()
        # Note: this does not contain the inserted row(s)
        return result


def insert_action_event(
    recording_timestamp: float, event_timestamp: int, event_data: dict[str, Any]
) -> None:
    """Insert an action event into the database.

    Args:
        recording_timestamp (float): The timestamp of the recording.
        event_timestamp (int): The timestamp of the event.
        event_data (dict): The data of the event.
    """
    event_data = {
        **event_data,
        "timestamp": event_timestamp,
        "recording_timestamp": recording_timestamp,
    }
    _insert(event_data, ActionEvent, action_events)


def insert_screenshot(
    recording_timestamp: float, event_timestamp: int, event_data: dict[str, Any]
) -> None:
    """Insert a screenshot into the database.

    Args:
        recording_timestamp (float): The timestamp of the recording.
        event_timestamp (int): The timestamp of the event.
        event_data (dict): The data of the event.
    """
    event_data = {
        **event_data,
        "timestamp": event_timestamp,
        "recording_timestamp": recording_timestamp,
    }
    _insert(event_data, Screenshot, screenshots)


def insert_window_event(
    recording_timestamp: float,
    event_timestamp: int,
    event_data: dict[str, Any],
) -> None:
    """Insert a window event into the database.

    Args:
        recording_timestamp (float): The timestamp of the recording.
        event_timestamp (int): The timestamp of the event.
        event_data (dict): The data of the event.
    """
    event_data = {
        **event_data,
        "timestamp": event_timestamp,
        "recording_timestamp": recording_timestamp,
    }
    _insert(event_data, WindowEvent, window_events)


def insert_perf_stat(
    recording_timestamp: float,
    event_type: str,
    start_time: float,
    end_time: float,
) -> None:
    """Insert an event performance stat into the database.

    Args:
        recording_timestamp (float): The timestamp of the recording.
        event_type (str): The type of the event.
        start_time (float): The start time of the event.
        end_time (float): The end time of the event.
    """
    event_perf_stat = {
        "recording_timestamp": recording_timestamp,
        "event_type": event_type,
        "start_time": start_time,
        "end_time": end_time,
    }
    _insert(event_perf_stat, PerformanceStat, performance_stats)


def get_perf_stats(
    recording_timestamp: float, session: sa.orm.Session = None
) -> list[PerformanceStat]:
    """Get performance stats for a given recording.

    Args:
        recording_timestamp (float): The timestamp of the recording.
        session (sa.orm.Session, optional): The database session. Defaults to None.

    Returns:
        list[PerformanceStat]: A list of performance stats for the recording.
    """
    _db = session or db
    return (
        _db.query(PerformanceStat)
        .filter(PerformanceStat.recording_timestamp == recording_timestamp)
        .order_by(PerformanceStat.start_time)
        .all()
    )


def insert_memory_stat(
    recording_timestamp: float, memory_usage_bytes: int, timestamp: int
) -> None:
    """Insert memory stat into db."""
    memory_stat = {
        "recording_timestamp": recording_timestamp,
        "memory_usage_bytes": memory_usage_bytes,
        "timestamp": timestamp,
    }
    _insert(memory_stat, MemoryStat, memory_stats)


def get_memory_stats(
    recording_timestamp: float, session: sa.orm.Session = None
) -> list[MemoryStat]:
    """Return memory stats for a given recording.

    Args:
        recording_timestamp (float): The timestamp of the recording.
        session (sa.orm.Session, optional): The database session. Defaults to None.

    Returns:
        list[MemoryStat]: A list of memory stats for the recording.

    """
    _db = session or db
    return (
        _db.query(MemoryStat)
        .filter(MemoryStat.recording_timestamp == recording_timestamp)
        .order_by(MemoryStat.timestamp)
        .all()
    )


def insert_recording(recording_data: Recording) -> Recording:
    """Insert the recording into to the db."""
    db_obj = Recording(**recording_data)
    db.add(db_obj)
    db.commit()
    db.refresh(db_obj)
    return db_obj


def delete_recording(recording_timestamp: float) -> None:
    """Remove the recording from the db."""
    db.query(Recording).filter(Recording.timestamp == recording_timestamp).delete()
    db.commit()


def get_all_recordings(session: sa.orm.Session = None) -> list[Recording]:
    """Get all recordings.

    Args:
        session (sa.orm.Session, optional): The database session. Defaults to None.

    Returns:
        list[Recording]: A list of all recordings.
    """
    _db = session or db
    return _db.query(Recording).order_by(sa.desc(Recording.timestamp)).all()


def get_latest_recording(session: sa.orm.Session = None) -> Recording:
    """Get the latest recording.

    Args:
        session (sa.orm.Session, optional): The database session. Defaults to None.

    Returns:
        Recording: The latest recording object.
    """
    _db = session or db
    return _db.query(Recording).order_by(sa.desc(Recording.timestamp)).limit(1).first()


def get_recording_by_id(recording_id: int, session: sa.orm.Session = None) -> Recording:
    """Get the recording by an id.

    Args:
        recording_id (int): The id of the recording.
        session (sa.orm.Session, optional): The database session. Defaults to None.

    Returns:
        Recording: The latest recording object.
    """
    _db = session or db
    return _db.query(Recording).filter_by(id=recording_id).first()


<<<<<<< HEAD
def get_recording(timestamp: int, session: sa.orm.Session = None) -> Recording:
    """Get a recording by timestamp.

    Args:
        timestamp (int): The timestamp of the recording.
        session (sa.orm.Session, optional): The database session. Defaults to None.
=======
def get_recording(timestamp: float) -> Recording:
    """Get a recording by timestamp.

    Args:
        timestamp (float): The timestamp of the recording.
>>>>>>> 14e200b5

    Returns:
        Recording: The recording object.
    """
    _db = session or db
    return _db.query(Recording).filter(Recording.timestamp == timestamp).first()


def _get(
    table: BaseModel, recording_timestamp: float, session: sa.orm.Session = None
) -> list[BaseModel]:
    """Retrieve records from the database table based on the recording timestamp.

    Args:
        table (BaseModel): The database table to query.
        recording_timestamp (float): The recording timestamp to filter the records.
        session (sa.orm.Session, optional): The database session. Defaults to None.

    Returns:
        list[BaseModel]: A list of records retrieved from the database table,
          ordered by timestamp.
    """
    _db = session or db
    return (
        _db.query(table)
        .filter(table.recording_timestamp == recording_timestamp)
        .order_by(table.timestamp)
        .all()
    )


def get_action_events(
    recording: Recording,
    filter_stop_sequences: bool = False,
    session: sa.orm.Session = None,
) -> list[ActionEvent]:
    """Get action events for a given recording.

    Args:
        recording (Recording): The recording object.
        filter_stop_sequences (bool, optional): Whether to filter out stop sequences.
          Defaults to False.
        session (sa.orm.Session, optional): The database session. Defaults to None.

    Returns:
        list[ActionEvent]: A list of action events for the recording.
    """
    assert recording, "Invalid recording."
    action_events = _get(ActionEvent, recording.timestamp, session)
    if filter_stop_sequences:
        # filter out stop sequences listed in STOP_SEQUENCES and Ctrl + C
        filter_stop_sequences(action_events)
    return action_events


def filter_stop_sequences(action_events: list[ActionEvent]) -> None:
    """Filter stop sequences.

    Args:
        List[ActionEvent]: A list of action events for the recording.

    Returns:
        None
    """
    # check for ctrl c first
    # TODO: want to handle sequences like ctrl c the same way as normal sequences
    if len(action_events) >= 2:
        if (
            action_events[-1].canonical_key_char == "c"
            and action_events[-2].canonical_key_name == "ctrl"
        ):
            # remove ctrl c
            # ctrl c must be held down at same time, so no release event
            action_events.pop()
            action_events.pop()
            return

    # create list of indices for sequence detection
    # one index for each stop sequence in STOP_SEQUENCES
    # start from the back of the sequence
    stop_sequence_indices = [len(sequence) - 1 for sequence in config.STOP_SEQUENCES]

    # index of sequence to remove, -1 if none found
    sequence_to_remove = -1
    # number of events to remove
    num_to_remove = 0

    for i in range(0, len(config.STOP_SEQUENCES)):
        # iterate backwards through list of action events
        for j in range(len(action_events) - 1, -1, -1):
            # never go past 1st action event, so if a sequence is longer than
            # len(action_events), it can't have been in the recording
            if (
                action_events[j].canonical_key_char
                == config.STOP_SEQUENCES[i][stop_sequence_indices[i]]
                or action_events[j].canonical_key_name
                == config.STOP_SEQUENCES[i][stop_sequence_indices[i]]
            ) and action_events[j].name == "press":
                # for press events, compare the characters
                stop_sequence_indices[i] -= 1
                num_to_remove += 1
            elif action_events[j].name == "release" and (
                action_events[j].canonical_key_char in config.STOP_SEQUENCES[i]
                or action_events[j].canonical_key_name in config.STOP_SEQUENCES[i]
            ):
                # can consider any release event with any sequence char as
                # part of the sequence
                num_to_remove += 1
            else:
                # not part of the sequence, so exit inner loop
                break

        if stop_sequence_indices[i] == -1:
            # completed whole sequence, so set sequence_to_remove to
            # current sequence and exit outer loop
            sequence_to_remove = i
            break

    if sequence_to_remove != -1:
        # remove that sequence
        for _ in range(0, num_to_remove):
            action_events.pop()


def save_screenshot_diff(screenshots: list[Screenshot]) -> list[Screenshot]:
    """Save screenshot diff data to the database.

    Args:
        screenshots (list[Screenshot]): A list of screenshots.

    Returns:
        list[Screenshot]: A list of screenshots with diff data saved to the db.
    """
    data_updated = False
    logger.info("verifying diffs for screenshots...")

    for screenshot in screenshots:
        if not screenshot.prev:
            continue
        if not screenshot.png_diff_data:
            screenshot.png_diff_data = screenshot.convert_png_to_binary(screenshot.diff)
            data_updated = True
        if not screenshot.png_diff_mask_data:
            screenshot.png_diff_mask_data = screenshot.convert_png_to_binary(
                screenshot.diff_mask
            )
            data_updated = True

    if data_updated:
        logger.info("saving screenshot diff data to db...")
        db.bulk_save_objects(screenshots)
        db.commit()

    return screenshots


def get_screenshots(
    recording: Recording, session: sa.orm.Session = None
) -> list[Screenshot]:
    """Get screenshots for a given recording.

    Args:
        recording (Recording): The recording object.
        session (sa.orm.Session, optional): The database session. Defaults to None.

    Returns:
        list[Screenshot]: A list of screenshots for the recording.
    """
    screenshots = _get(Screenshot, recording.timestamp, session)

    for prev, cur in zip(screenshots, screenshots[1:]):
        cur.prev = prev
    if screenshots:
        screenshots[0].prev = screenshots[0]

    if config.SAVE_SCREENSHOT_DIFF:
        screenshots = save_screenshot_diff(screenshots)
    return screenshots


def get_window_events(
    recording: Recording, session: sa.orm.Session = None
) -> list[WindowEvent]:
    """Get window events for a given recording.

    Args:
        recording (Recording): The recording object.
        session (sa.orm.Session, optional): The database session. Defaults to None.

    Returns:
        list[WindowEvent]: A list of window events for the recording.
    """
    return _get(WindowEvent, recording.timestamp, session)


def new_session() -> None:
    """Create a new database session.

    This was necessary because the database session was not being closed
    properly, and the database would become locked.
    """
    global db
    if db:
        db.close()
    db = Session()


def get_new_session() -> sa.orm.Session:
    """Get a new database session.

    Returns:
        sa.orm.Session: A new database session.
    """
    return Session()


def update_video_start_time(
    recording_timestamp: float, video_start_time: float
) -> None:
    """Update the video start time of a specific recording.

    Args:
        recording_timestamp (float): The timestamp of the recording to update.
        video_start_time (float): The new video start time to set.
    """
    # Find the recording by its timestamp
    recording = (
        db.query(Recording).filter(Recording.timestamp == recording_timestamp).first()
    )

    if not recording:
        logger.error(f"No recording found with timestamp {recording_timestamp}.")
        return

    # Update the video start time
    recording.video_start_time = video_start_time

    # Commit the changes to the database
    db.commit()

    logger.info(
        f"Updated video start time for recording {recording_timestamp} to"
        f" {video_start_time}."
    )


async def acquire_db_lock() -> bool:
    """Check if the database is locked.

    Returns:
        bool: True if acquired the lock, False otherwise.
    """
    global db, lock
    logger.info("Database is locked. Waiting...")
    await lock.wait()
    lock.clear()
    logger.info("Database lock acquired.")
    return True


async def release_db_lock() -> None:
    """Release the database lock."""
    global lock
    lock.set()
    new_session()
    logger.info("Database lock released.")<|MERGE_RESOLUTION|>--- conflicted
+++ resolved
@@ -261,20 +261,12 @@
     return _db.query(Recording).filter_by(id=recording_id).first()
 
 
-<<<<<<< HEAD
-def get_recording(timestamp: int, session: sa.orm.Session = None) -> Recording:
+def get_recording(timestamp: float, session: sa.orm.Session = None) -> Recording:
     """Get a recording by timestamp.
 
     Args:
-        timestamp (int): The timestamp of the recording.
-        session (sa.orm.Session, optional): The database session. Defaults to None.
-=======
-def get_recording(timestamp: float) -> Recording:
-    """Get a recording by timestamp.
-
-    Args:
         timestamp (float): The timestamp of the recording.
->>>>>>> 14e200b5
+        session (sa.orm.Session, optional): The database session. Defaults to None.
 
     Returns:
         Recording: The recording object.
