--- conflicted
+++ resolved
@@ -14,14 +14,9 @@
 
 from loguru import logger
 from sqlalchemy.orm import Session as SaSession
-<<<<<<< HEAD
-import git
-=======
 from sqlalchemy.orm import joinedload, subqueryload
->>>>>>> 714e68ca
 import psutil
 import sqlalchemy as sa
-
 
 from openadapt import utils
 from openadapt.config import DATABASE_LOCK_FILE_PATH, config
