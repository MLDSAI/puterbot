"""Replay recorded events.

Usage:
python openadapt/replay.py <strategy_name> [--timestamp=<timestamp>]

Arguments:
strategy_name Name of the replay strategy to use.

Options:
--timestamp=<timestamp> Timestamp of the recording to replay.

"""
from time import sleep
from typing import Union
import os

from loguru import logger
import fire

<<<<<<< HEAD
from openadapt import utils
from openadapt.db import crud
=======
from openadapt import capture, crud, utils
>>>>>>> 44c2ce9f
from openadapt.models import Recording

LOG_LEVEL = "INFO"


@logger.catch
def replay(
    strategy_name: str,
    record: bool = False,
    timestamp: Union[str, None] = None,
    recording: Recording = None,
) -> bool:
    """Replay recorded events.

    Args:
        strategy_name (str): Name of the replay strategy to use.
        timestamp (str, optional): Timestamp of the recording to replay.
        recording (Recording, optional): Recording to replay.
        record (bool, optional): Flag indicating whether to record the replay.

    Returns:
        bool: True if replay was successful, None otherwise.
    """
    utils.configure_logging(logger, LOG_LEVEL)

    if timestamp and recording is None:
        recording = crud.get_recording(timestamp)
    elif recording is None:
        recording = crud.get_latest_recording()

    logger.debug(f"{recording=}")
    assert recording, "No recording found"

    logger.info(f"{strategy_name=}")

    strategy_class_by_name = utils.get_strategy_class_by_name()
    if strategy_name not in strategy_class_by_name:
        strategy_names = [
            name
            for name in strategy_class_by_name.keys()
            if not name.lower().endswith("mixin")
        ]
        available_strategies = ", ".join(strategy_names)
        raise ValueError(f"Invalid {strategy_name=}; {available_strategies=}")

    strategy_class = strategy_class_by_name[strategy_name]
    logger.info(f"{strategy_class=}")

    strategy = strategy_class(recording)
    logger.info(f"{strategy=}")

    handler = None
    rval = True
    if record:
        capture.start(audio=False, camera=False)
        # TODO: handle this more robustly
        sleep(1)
        file_name = f"log-{strategy_name}-{recording.timestamp}.log"
        # TODO: make configurable
        dir_name = "captures"
        file_path = os.path.join(dir_name, file_name)
        logger.info(f"{file_path=}")
        handler = logger.add(open(file_path, "w"))
    try:
        strategy.run()
    except Exception as e:
        logger.exception(e)
        rval = False

    if record:
        sleep(1)
        capture.stop()
        logger.remove(handler)

    return rval


# Entry point
def start() -> None:
    """Starts the replay."""
    fire.Fire(replay)


if __name__ == "__main__":
    fire.Fire(replay)<|MERGE_RESOLUTION|>--- conflicted
+++ resolved
@@ -17,12 +17,8 @@
 from loguru import logger
 import fire
 
-<<<<<<< HEAD
-from openadapt import utils
+from openadapt import capture, utils
 from openadapt.db import crud
-=======
-from openadapt import capture, crud, utils
->>>>>>> 44c2ce9f
 from openadapt.models import Recording
 
 LOG_LEVEL = "INFO"
