--- conflicted
+++ resolved
@@ -59,7 +59,6 @@
             # just use the first screenshot for now
             screenshot = screenshots[0]
 
-<<<<<<< HEAD
         # original_image = Image.open('path_to_image.png')
         # masks = process_image_for_masks(original_image)
         # refined_masks = refine_masks(masks)
@@ -80,13 +79,12 @@
             import ipdb; ipdb.set_trace()
             foo = 1
 
-=======
             # XXX why is screenshot.action_event a list?
             action_event = screenshot.action_event[0]
             if action_event.name in common.MOUSE_EVENTS:
                 segmentation = get_window_segmentation(action_event)
                 self.window_segmentation_by_title[window_title] = segmentation
->>>>>>> 5b064e74
+
 
     def get_next_action_event(
         self,
