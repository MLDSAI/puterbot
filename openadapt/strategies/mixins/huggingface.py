--- conflicted
+++ resolved
@@ -51,13 +51,9 @@
         """
         max_input_size = self.max_input_size
         if max_input_size and len(prompt) > max_input_size:
-<<<<<<< HEAD
-            logger.warning(f"Truncating from {len(prompt)=} to {max_input_size=}")
-=======
             logger.warning(
                 f"Truncating from {len(prompt) =} to {max_input_size=}"
             )
->>>>>>> 0cd5c54f
             prompt = prompt[-max_input_size:]
             logger.warning(f"Truncated {len(prompt)=}")
 
