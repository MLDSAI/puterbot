"""Implements a ReplayStrategy mixin for generating LLM completions.

Usage:

    class MyReplayStrategy(OpenAIReplayStrategyMixin):
        ...
"""

from pprint import pformat
import time

from loguru import logger
import openai

from openadapt import cache, config, models
from openadapt.strategies.base import BaseReplayStrategy

# https://github.com/nalgeon/pokitoki/blob/0b6b921d367f693738e7b9bab44e6926171b48d6/bot/ai/chatgpt.py#L78
# OpenAI counts length in tokens, not characters.
# We also leave some tokens reserved for the output.
MAX_LENGTHS = {
    # max 4096 tokens total, max 3072 for the input
    "gpt-3.5-turbo": int(3 * 1024),
    # max 8192 tokens total, max 7168 for the input
    "gpt-4": int(7 * 1024),
    "gpt-4-32k": 32768,
}
MODEL_NAME = "gpt-4"

openai.api_key = config.OPENAI_API_KEY


class OpenAIReplayStrategyMixin(BaseReplayStrategy):
    """Mixin class implementing replay strategy using OpenAI models."""

    def __init__(
        self,
        recording: models.Recording,
        model_name: str = config.OPENAI_MODEL_NAME,
        # system_message: str = config.OPENAI_SYSTEM_MESSAGE,
    ) -> None:
        """Initialize the OpenAIReplayStrategyMixin.

        Args:
            recording (models.Recording): The recording object.
            model_name (str): The name of the OpenAI model to use.

        """
        super().__init__(recording)

        logger.info(f"{model_name=}")
        self.model_name = model_name
        # self.system_message = system_message

    def get_completion(
        self,
        prompt: str,
        system_message: str,
        # max_tokens: int,
    ) -> str:
        """Generates an LLM completion.

        Args:
            prompt (str): The prompt for the completion.
            system_message (str): The system message to set the context.

        Returns:
            str: The generated completion.
        """
        messages = [
            {"role": "system", "content": system_message},
            {"role": "user", "content": prompt},
        ]
        logger.debug(f"messages=\n{pformat(messages)}")
        completion = create_openai_completion(self.model_name, messages)
        logger.debug(f"completion=\n{pformat(completion)}")
        choices = completion["choices"]
        choice = choices[0]
        message = choice["message"]
        content = message["content"]
        return content


@cache.cache()
def create_openai_completion(
    model: str,
    messages: list,
    # temperatere=1,
    # top_p=1,
    # n=1,
    # stream=False,
    # stop=None,
    # max_tokens=inf,
    # presence_penalty=0,
    # frequency_penalty=0,
    # logit_bias=None,
    # user=None,
) -> dict:
    """Creates an LLM completion using the OpenAI API.

    Args:
        model (str): The model name.
        messages (list): The list of messages.

    Returns:
        dict: The completion response.
    """
    return openai.ChatCompletion.create(
        model=model,
        messages=messages,
        # temperatere=temperature,
        # top_p=top_p,
        # n=n,
        # stream=stream,
        # stop=stop,
        # max_tokens=max_tokens,
        # presence_penalty=presence_penalty,
        # frequency_penalty=frequency_penalty,
        # logit_bias=logit_bias,
        # user=user,
    )


@cache.cache()
def get_completion(
    messages: list,
    prompt: str,
    model: str = "gpt-4",
) -> list[str]:
    """Gets the LLM completion.

    Args:
        messages (list): The list of messages.
        prompt (str): The prompt for the completion.
        model (str): The model name.

    Returns:
        list: The list of messages with the generated completion.
    """
    logger.info(f"{prompt=}")

    messages.append({"role": "user", "content": prompt})
    # length = MAX_LENGTHS[model]
    # shorten_messages(messages, length)
    logger.debug(f"messages=\n{pformat(messages)}")

    def _get_completion(prompt: str) -> str:
        """Helper function to get the LLM completion.

        Args:
            prompt (str): The prompt for the completion.

        Returns:
            str: The generated completion.
        """
        try:
            completion = create_openai_completion(model, messages)
            logger.info(f"{completion=}")
        except openai.error.InvalidRequestError as exc:
            logger.exception(f"{exc=}")
            completion = ""

        return completion

    sleep_time = 10
    while True:
        try:
            completion = _get_completion(prompt)
        except openai.error.RateLimitError as exc:
            logger.exception(f"{exc=}")
            logger.warning(f"{sleep_time=}")
            time.sleep(sleep_time)
            sleep_time *= 2
        else:
            break
    choices = completion["choices"]
    choice = choices[0]
    message = choice["message"]
    content = message["content"]

    assistant_message = {
        "role": "assistant",
        "content": content,
    }
    logger.debug(f"appending assistant_message=\n{pformat(assistant_message)}")
    messages.append(assistant_message)
<<<<<<< HEAD
    return messages
=======
    return messages


# XXX TODO not currently in use
# https://github.com/openai/openai-cookbook/blob/main/examples/How_to_count_tokens_with_tiktoken.ipynb
def num_tokens_from_messages(messages: list, model: str = "gpt-3.5-turbo-0301") -> int:
    """Returns the number of tokens used by a list of messages."""
    try:
        encoding = tiktoken.encoding_for_model(model)
    except KeyError:
        logger.info("Warning: model not found. Using cl100k_base encoding.")
        encoding = tiktoken.get_encoding("cl100k_base")
    if model == "gpt-3.5-turbo":
        logger.info(
            "Warning: gpt-3.5-turbo may change over time. Returning num tokens "
            "assuming gpt-3.5-turbo-0301."
        )
        return num_tokens_from_messages(messages, model="gpt-3.5-turbo-0301")
    elif model == "gpt-4":
        logger.info(
            "Warning: gpt-4 may change over time. Returning num tokens "
            "assuming gpt-4-0314."
        )
        return num_tokens_from_messages(messages, model="gpt-4-0314")
    elif model == "gpt-3.5-turbo-0301":
        tokens_per_message = (
            4  # every message follows <|start|>{role/name}\n{content}<|end|>\n
        )
        tokens_per_name = -1  # if there's a name, the role is omitted
    elif model == "gpt-4-0314":
        tokens_per_message = 3
        tokens_per_name = 1
    else:
        raise NotImplementedError(
            f"""num_tokens_from_messages() is not implemented for model "
            "{model}. See "
            "https://github.com/openai/openai-python/blob/main/chatml.md for "
            information on how messages are converted to tokens."""
        )
    num_tokens = 0
    for message in messages:
        num_tokens += tokens_per_message
        for key, value in message.items():
            num_tokens += len(encoding.encode(value))
            if key == "name":
                num_tokens += tokens_per_name
    num_tokens += 3  # every reply is primed with <|start|>assistant<|message|>
    return num_tokens
>>>>>>> f1bb00ec
<|MERGE_RESOLUTION|>--- conflicted
+++ resolved
@@ -11,6 +11,7 @@
 
 from loguru import logger
 import openai
+import tiktoken
 
 from openadapt import cache, config, models
 from openadapt.strategies.base import BaseReplayStrategy
@@ -28,6 +29,7 @@
 MODEL_NAME = "gpt-4"
 
 openai.api_key = config.OPENAI_API_KEY
+encoding = tiktoken.get_encoding("cl100k_base")
 
 
 class OpenAIReplayStrategyMixin(BaseReplayStrategy):
@@ -184,9 +186,6 @@
     }
     logger.debug(f"appending assistant_message=\n{pformat(assistant_message)}")
     messages.append(assistant_message)
-<<<<<<< HEAD
-    return messages
-=======
     return messages
 
 
@@ -234,5 +233,4 @@
             if key == "name":
                 num_tokens += tokens_per_name
     num_tokens += 3  # every reply is primed with <|start|>assistant<|message|>
-    return num_tokens
->>>>>>> f1bb00ec
+    return num_tokens