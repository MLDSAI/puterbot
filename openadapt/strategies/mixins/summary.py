--- conflicted
+++ resolved
@@ -6,16 +6,8 @@
     class MyReplayStrategy(SummaryReplayStrategyMixin):
         ...
 """
-<<<<<<< HEAD
 
-from openadapt.models import Recording
-from openadapt.strategies.base import BaseReplayStrategy
-from sumy.summarizers.lsa import LsaSummarizer
-from sumy.parsers.plaintext import PlaintextParser
-from sumy.nlp.tokenizers import Tokenizer
-=======
 from loguru import logger
->>>>>>> d56dd572
 from sumy.nlp.stemmers import Stemmer
 from sumy.nlp.tokenizers import Tokenizer
 from sumy.parsers.plaintext import PlaintextParser
@@ -49,8 +41,11 @@
         summarizer.stop_words = get_stop_words("english")
         self.summarizer = summarizer
 
-<<<<<<< HEAD
-    def get_summary(self, text: str, num_sentences: int,) -> str:
+    def get_summary(
+        self,
+        text: str,
+        num_sentences: int,
+    ) -> str:
         """
         Generate a summary of the given text.
 
@@ -61,12 +56,6 @@
         Returns:
             str: The summarized text.
         """
-=======
-    def get_summary(
-        self,
-        text: str,
-        num_sentences: int,
-    ) -> str:
         while True:
             try:
                 Tokenizer("english")
@@ -76,7 +65,6 @@
                 logger.info("Downloading punkt now")
                 nltk.download("punkt")
 
->>>>>>> d56dd572
         parser = PlaintextParser.from_string(text, Tokenizer("english"))
         summarized = self.summarizer(parser.document, num_sentences)
         return summarized