<<<<<<< HEAD
"""Privacy.Provider package for OpenAdapt."""


class ScrubProvider:  # pylint: disable=too-few-public-methods
    """A Class for Scrubbing Provider."""

    PRESIDIO = "PRESIDIO"
    COMPREHEND = "COMPREHEND"
=======
"""Package for the Providers.

Module: __init__.py
"""
>>>>>>> 1485ae45
<|MERGE_RESOLUTION|>--- conflicted
+++ resolved
@@ -1,15 +1,11 @@
-<<<<<<< HEAD
-"""Privacy.Provider package for OpenAdapt."""
+"""Package for the Providers.
+
+Module: __init__.py
+"""
 
 
 class ScrubProvider:  # pylint: disable=too-few-public-methods
     """A Class for Scrubbing Provider."""
 
     PRESIDIO = "PRESIDIO"
-    COMPREHEND = "COMPREHEND"
-=======
-"""Package for the Providers.
-
-Module: __init__.py
-"""
->>>>>>> 1485ae45
+    COMPREHEND = "COMPREHEND"