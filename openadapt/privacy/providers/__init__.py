<<<<<<< HEAD
"""The Providers Package's __init__  module."""
=======
"""Package for the Providers.

Module: __init__.py
"""
>>>>>>> 2089e743
<|MERGE_RESOLUTION|>--- conflicted
+++ resolved
@@ -1,8 +1,4 @@
-<<<<<<< HEAD
-"""The Providers Package's __init__  module."""
-=======
 """Package for the Providers.
 
 Module: __init__.py
-"""
->>>>>>> 2089e743
+"""