--- conflicted
+++ resolved
@@ -181,14 +181,11 @@
                 width_policy="max",
             ),
         ),
-<<<<<<< HEAD
         row(
             Div(
                 text=f"{dict2html(row2dict(audio_info))}",
             ),
         ),
-=======
->>>>>>> 6a77a3ad
     ]
     logger.info(f"{len(action_events)=}")
     for idx, action_event in enumerate(action_events):
