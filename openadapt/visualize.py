"""Implements visualization utilities for OpenAdapt."""

from pprint import pformat
from threading import Timer
import html
import os
import string

from bokeh.io import output_file
from bokeh.layouts import row
from bokeh.models.widgets import Div
from loguru import logger
from tqdm import tqdm

from openadapt import config
from openadapt.crud import get_latest_recording
from openadapt.events import get_events
from openadapt.utils import (
    EMPTY,
    configure_logging,
    display_event,
    evenly_spaced,
    image2utf8,
    row2dict,
    rows2dicts,
)

SCRUB = config.SCRUB_ENABLED
if SCRUB:
    from openadapt import scrub

LOG_LEVEL = "INFO"
MAX_EVENTS = None
MAX_TABLE_CHILDREN = 5
MAX_TABLE_STR_LEN = 1024
PROCESS_EVENTS = True
IMG_WIDTH_PCT = 60
CSS = string.Template(
    """
    table {
        outline: 1px solid black;
    }
    table th {
        vertical-align: top;
    }
    .screenshot img {
        display: none;
        width: ${IMG_WIDTH_PCT}vw;
    }
    .screenshot img:nth-child(1) {
        display: block;
    }

    .screenshot:hover img:nth-child(1) {
        display: none;
    }
    .screenshot:hover img:nth-child(2) {
        display: block;
    }
    .screenshot:hover img:nth-child(3) {
        display: none;
    }

    .screenshot:active img:nth-child(1) {
        display: none;
    }
    .screenshot:active img:nth-child(2) {
        display: none;
    }
    .screenshot:active img:nth-child(3) {
        display: block;
    }
"""
).substitute(
    IMG_WIDTH_PCT=IMG_WIDTH_PCT,
)


def recursive_len(lst: list, key: str) -> int:
    """Calculate the recursive length of a list based on a key.

    Args:
        lst (list): The list to calculate the length of.
        key: The key to access the sublists.

    Returns:
        int: The recursive length of the list.
    """
    try:
        _len = len(lst)
    except TypeError:
        return 0
    for obj in lst:
        try:
            _len += recursive_len(obj.get(key), key)
        except AttributeError:
            continue
    return _len


def format_key(key: str, value: list) -> str:
    """Format a key and value for display.

    Args:
        key: The key to format.
        value: The value associated with the key.

    Returns:
        str: The formatted key and value.
    """
    if isinstance(value, list):
        return f"{key} ({len(value)}; {recursive_len(value, key)})"
    else:
        return key


def indicate_missing(some: list, every: list, indicator: str) -> list:
    """Indicate missing elements in a list.

    Args:
        some (list): The list with potentially missing elements.
        every (list): The reference list with all elements.
        indicator (str): The indicator to use for missing elements.

    Returns:
        list: The list with indicators for missing elements.
    """
    rval = []
    some_idx = 0
    every_idx = 0
    while some_idx < len(some):
        skipped = False
        while some[some_idx] != every[every_idx]:
            every_idx += 1
            skipped = True
        if skipped:
            rval.append(indicator)
        rval.append(some[some_idx])
        some_idx += 1
        every_idx += 1
    return rval


def dict2html(
    obj: dict,
    max_children: int = MAX_TABLE_CHILDREN,
    max_len: int = MAX_TABLE_STR_LEN,
) -> str:
    """Convert a dictionary to an HTML representation.

    Args:
        obj (dict): The dictionary to convert.
        max_children (int): The maximum number of child elements to display in a table.
        max_len (int): The maximum length of a string value in the HTML representation.

    Returns:
        str: The HTML representation of the dictionary.
    """
    if isinstance(obj, list):
        children = [dict2html(value, max_children) for value in obj]
        if max_children is not None and len(children) > max_children:
            all_children = children
            children = evenly_spaced(children, max_children)
            children = indicate_missing(children, all_children, "...")
        html_str = "\n".join(children)
    elif isinstance(obj, dict):
        rows_html = "\n".join(
            [
                f"""
                <tr>
                    <th>{format_key(key, value)}</th>
                    <td>{dict2html(value, max_children)}</td>
                </tr>
            """
                for key, value in obj.items()
                if value not in EMPTY
            ]
        )
        html_str = f"<table>{rows_html}</table>"
    else:
        html_str = html.escape(str(obj))
        if len(html_str) > max_len:
            n = max_len // 2
            head = html_str[:n]
            tail = html_str[-n:]
            snipped = html_str[n:-n]
            middle = f"<br/>...<i>(snipped {len(snipped):,})...</i><br/>"
            html_str = head + middle + tail
    return html_str


@logger.catch
<<<<<<< HEAD
def main(recording=None):
=======
def main() -> None:
    """Main function to generate an HTML report for a recording."""
>>>>>>> c8159242
    configure_logging(logger, LOG_LEVEL)

    if recording is None:
        recording = get_latest_recording()
    if SCRUB:
        scrub.scrub_text(recording.task_description)
    logger.debug(f"{recording=}")

    meta = {}
    action_events = get_events(recording, process=PROCESS_EVENTS, meta=meta)
    event_dicts = rows2dicts(action_events)

    if SCRUB:
        event_dicts = scrub.scrub_list_dicts(event_dicts)
    logger.info(f"event_dicts=\n{pformat(event_dicts)}")

    recording_dict = row2dict(recording)
    if SCRUB:
        recording_dict = scrub.scrub_dict(recording_dict)

    rows = [
        row(
            Div(
                text=f"<style>{CSS}</style>",
            ),
        ),
        row(
            Div(
                text=f"{dict2html(recording_dict)}",
            ),
        ),
        row(
            Div(
                text=f"{dict2html(meta)}",
                width_policy="max",
            ),
        ),
    ]
    logger.info(f"{len(action_events)=}")

    num_events = (
        min(MAX_EVENTS, len(action_events))
        if MAX_EVENTS is not None
        else len(action_events)
    )
    with tqdm(
        total=num_events,
        desc="Preparing HTML",
        unit="event",
        colour="green",
        dynamic_ncols=True,
    ) as progress:
        for idx, action_event in enumerate(action_events):
            if idx == MAX_EVENTS:
                break
            image = display_event(action_event)
            diff = display_event(action_event, diff=True)
            mask = action_event.screenshot.diff_mask

            if SCRUB:
                image = scrub.scrub_image(image)
                diff = scrub.scrub_image(diff)
                mask = scrub.scrub_image(mask)

            image_utf8 = image2utf8(image)
            diff_utf8 = image2utf8(diff)
            mask_utf8 = image2utf8(mask)
            width, height = image.size

            action_event_dict = row2dict(action_event)
            window_event_dict = row2dict(action_event.window_event)

            if SCRUB:
                action_event_dict = scrub.scrub_dict(action_event_dict)
                window_event_dict = scrub.scrub_dict(window_event_dict)

            rows.append(
                [
                    row(
                        Div(
                            text=f"""
                            <div class="screenshot">
                                <img
                                    src="{image_utf8}"
                                    style="
                                        aspect-ratio: {width}/{height};
                                    "
                                >
                                <img
                                    src="{diff_utf8}"
                                    style="
                                        aspect-ratio: {width}/{height};
                                    "
                                >
                                <img
                                    src="{mask_utf8}"
                                    style="
                                        aspect-ratio: {width}/{height};
                                    "
                                >
                            </div>
                            <table>
                                {dict2html(window_event_dict , None)}
                            </table>
                        """,
                        ),
                        Div(
                            text=f"""
                            <table>
                                {dict2html(action_event_dict)}
                            </table>
                        """
                        ),
                    ),
                ]
            )

            progress.update()

        progress.close()

    title = f"recording-{recording.id}"
    fname_out = f"recording-{recording.id}.html"
    logger.info(f"{fname_out=}")
    output_file(fname_out, title=title)

    # result = show(layout(rows,))

    def cleanup() -> None:
        os.remove(fname_out)
        removed = not os.path.exists(fname_out)
        logger.info(f"{removed=}")

    Timer(1, cleanup).start()


if __name__ == "__main__":
    main()<|MERGE_RESOLUTION|>--- conflicted
+++ resolved
@@ -15,6 +15,7 @@
 from openadapt import config
 from openadapt.crud import get_latest_recording
 from openadapt.events import get_events
+from openadapt.models import Recording
 from openadapt.utils import (
     EMPTY,
     configure_logging,
@@ -190,12 +191,7 @@
 
 
 @logger.catch
-<<<<<<< HEAD
-def main(recording=None):
-=======
-def main() -> None:
-    """Main function to generate an HTML report for a recording."""
->>>>>>> c8159242
+def main(recording: Recording = None):
     configure_logging(logger, LOG_LEVEL)
 
     if recording is None:
