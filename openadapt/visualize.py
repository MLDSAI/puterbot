"""Implements visualization utilities for OpenAdapt."""

from base64 import b64encode
from functools import partial
from os import path, sep
from pprint import pformat

from loguru import logger
from nicegui import ui, events
from tqdm import tqdm

from openadapt import config
from openadapt.crud import get_latest_recording
from openadapt.events import get_events
from openadapt.models import Recording
from openadapt.utils import (
    EMPTY,
    configure_logging,
    display_event,
    image2utf8,
    plot_performance,
    row2dict,
    rows2dicts,
)

SCRUB = config.SCRUB_ENABLED

if SCRUB:
    # too many warnings from scrubbing
    __import__("warnings").filterwarnings("ignore", category=DeprecationWarning)
    from openadapt import scrub


LOG_LEVEL = "INFO"
MAX_EVENTS = None
PROCESS_EVENTS = True
<<<<<<< HEAD

performance_plot_img: ui.interactive_image = None
=======
IMG_WIDTH_PCT = 60
CSS = string.Template("""
    table {
        outline: 1px solid black;
    }
    table th {
        vertical-align: top;
    }
    .screenshot img {
        display: none;
        width: ${IMG_WIDTH_PCT}vw;
    }
    .screenshot img:nth-child(1) {
        display: block;
    }

    .screenshot:hover img:nth-child(1) {
        display: none;
    }
    .screenshot:hover img:nth-child(2) {
        display: block;
    }
    .screenshot:hover img:nth-child(3) {
        display: none;
    }

    .screenshot:active img:nth-child(1) {
        display: none;
    }
    .screenshot:active img:nth-child(2) {
        display: none;
    }
    .screenshot:active img:nth-child(3) {
        display: block;
    }
""").substitute(
    IMG_WIDTH_PCT=IMG_WIDTH_PCT,
)
>>>>>>> 7b575059


def create_tree(
    tree_dict: dict, max_children: str = config.VISUALIZE_MAX_TABLE_CHILDREN
) -> list[dict]:
    """Recursively creates a tree from a dictionary.

    Args:
        tree_dict (dict): The dictionary to create a tree from.
        max_children (str, optional): The maximum number of children to display.
        Defaults to MAX_TABLE_CHILDREN.

    Returns:
        list[dict]: Data for a Quasar Tree.
    """
    tree_data = []
    for key, value in tree_dict.items():
        if value in EMPTY:
            continue
        node = {
            "id": str(key)
            + f"{(': '  + str(value)) if not isinstance(value, (dict, list)) else ''}"
        }
        if isinstance(value, dict):
            node["children"] = create_tree(value)
        elif isinstance(value, list):
            if max_children is not None and len(value) > max_children:
                node["children"] = create_tree(
                    {i: v for i, v in enumerate(value[:max_children])}
                )
                node["children"].append({"id": "..."})
            else:
                node["children"] = create_tree({i: v for i, v in enumerate(value)})
        tree_data.append(node)
    return tree_data


def set_tree_props(tree: ui.tree) -> None:
    """Sets properties for a UI tree based on values from config.

    Args:
      tree (ui.tree): A Quasar Tree.
    """
    tree._props["dense"] = config.VISUALIZE_DENSE_TREES
    tree._props["no-transition"] = not config.VISUALIZE_ANIMATIONS
    tree._props["default-expand-all"] = config.VISUALIZE_EXPAND_ALL
    tree._props["filter"] = ""


def set_filter(
    text: str,
    tree: ui.tree,
) -> None:
    """Sets filter for UI trees.

    Args:
        tree (ui.tree): A Quasar Tree.
        text (str): The text to filter by.
    """
    tree._props["filter"] = text
    tree.update()


def toggle_dark_mode(
    ui_dark: ui.dark_mode, plots: tuple[str], curr_logo: ui.image, images: tuple[str]
) -> None:
    """Handles dark mode toggle.

    Args:
        ui_dark (ui.dark_mode): The dark mode switch.
        plots (tuple[str]): The performance plots.
        curr_logo (ui.image): The current logo.
        images (tuple[str]): The light and dark mode logos (decoded)
    """
<<<<<<< HEAD
    global performance_plot_img
    ui_dark.toggle()
    ui_dark.update()
    config.persist_env("VISUALIZE_DARK_MODE", ui_dark.value)
    curr_logo.source = images[int(ui_dark.value)]
    curr_logo.update()
    performance_plot_img.source = plots[int(ui_dark.value)]
    performance_plot_img.update()
=======
    if isinstance(obj, list):
        children = [dict2html(value, max_children) for value in obj]
        if max_children is not None and len(children) > max_children:
            all_children = children
            children = evenly_spaced(children, max_children)
            children = indicate_missing(children, all_children, "...")
        html_str = "\n".join(children)
    elif isinstance(obj, dict):
        rows_html = "\n".join([f"""
                <tr>
                    <th>{format_key(key, value)}</th>
                    <td>{dict2html(value, max_children)}</td>
                </tr>
            """ for key, value in obj.items() if value not in EMPTY])
        html_str = f"<table>{rows_html}</table>"
    else:
        html_str = html.escape(str(obj))
        if len(html_str) > max_len:
            n = max_len // 2
            head = html_str[:n]
            tail = html_str[-n:]
            snipped = html_str[n:-n]
            middle = f"<br/>...<i>(snipped {len(snipped):,})...</i><br/>"
            html_str = head + middle + tail
    return html_str
>>>>>>> 7b575059


@logger.catch
def main(recording: Recording = get_latest_recording()) -> None:
    """Visualize a recording.

    Args:
        recording (Recording, optional): The recording to visualize.
        Defaults to get_latest_recording().
    """
    configure_logging(logger, LOG_LEVEL)

    ui_dark = ui.dark_mode(config.VISUALIZE_DARK_MODE)

    if SCRUB:
        scrub.scrub_text(recording.task_description)
    logger.debug(f"{recording=}")

    meta = {}
    action_events = get_events(recording, process=PROCESS_EVENTS, meta=meta)
    event_dicts = rows2dicts(action_events)

    if SCRUB:
        event_dicts = scrub.scrub_list_dicts(event_dicts)
    logger.info(f"event_dicts=\n{pformat(event_dicts)}")

    recording_dict = row2dict(recording)

    if SCRUB:
        recording_dict = scrub.scrub_dict(recording_dict)

    # setup tables for recording / metadata
    recording_column = [
        (
            {
                "name": key,
                "field": key,
                "label": key,
                "sortable": False,
                "required": False,
                "align": "left",
            }
        )
        for key in recording_dict.keys()
    ]

    meta_col = [
        {
            "name": key,
            "field": key,
            "label": key,
            "sortable": False,
            "required": False,
            "align": "left",
        }
        for key in meta.keys()
    ]

    plots = (
        plot_performance(recording.timestamp, save_file=False, view_file=False),
        plot_performance(
            recording.timestamp, save_file=False, view_file=False, dark_mode=True
        ),
    )

    with ui.row():
        with ui.avatar(color="auto", size=128):
            images = ()

            # generate base64 encoded images for light and dark mode
            for i in range(2):
                fp = f"{path.dirname(__file__)}{sep}app{sep}assets{sep}logo"
                logo_base64 = b64encode(
                    open(
                        f"{fp}{'_inverted' if i > 0 else ''}.png",
                        "rb",
                    ).read()
                )
                images += (
                    bytes(
                        f"data:image/png;base64,{(logo_base64.decode('utf-8'))}",
                        encoding="utf-8",
                    ).decode("utf-8"),
                )
            curr_logo = ui.image(images[int(ui_dark.value)])
        ui.switch(
            text="Dark Mode",
            value=ui_dark.value,
            on_change=partial(toggle_dark_mode, ui_dark, plots, curr_logo, images),
        )

    # create splitter with recording info on left and performance plot on right
    with ui.splitter(value=20).style("flex-wrap: nowrap;") as splitter:
        splitter._props["limits"] = [20, 80]

        # TODO: find a way to set "overflow: hidden;" for the splitter
        with splitter.before:
            ui.table(rows=[meta], columns=meta_col).style("min-width: 50em;")._props[
                "grid"
            ] = True
        with splitter.after:
            global performance_plot_img
            performance_plot_img = ui.interactive_image(
                source=plots[int(ui_dark.value)]
            )
            with performance_plot_img:
                # ui.button(
                #     on_click=lambda: plot_performance(
                #         recording.timestamp, view_file=True, save_file=False
                #     ),
                #     icon="visibility",
                # ).props("flat fab").tooltip("View")

                ui.button(
                    on_click=lambda: plot_performance(
                        recording.timestamp, save_file=True, view_file=False
                    ),
                    icon="save",
                ).props("flat fab").tooltip("Save as PNG")

    ui.table(rows=[recording_dict], columns=recording_column)

    interactive_images = []
    action_event_trees = []
    window_event_trees = []
    text_inputs = []

    logger.info(f"{len(action_events)=}")

    num_events = (
        min(MAX_EVENTS, len(action_events))
        if MAX_EVENTS is not None
        else len(action_events)
    )

    # global search
    def on_change_closure(e: events.ValueChangeEventArguments) -> None:
        for tree in range(len(action_event_trees)):
            set_filter(
                e.value,
                action_event_trees[tree],
            )
            set_filter(
                e.value,
                window_event_trees[tree],
            )

    text_inputs.append(
        ui.input(
            label="search all",
            placeholder="filter all",
            on_change=partial(on_change_closure),
        ).tooltip(
            "this will search all trees, but can be overridden by individual filters"
        )
    )

    with tqdm(
        total=num_events,
        desc="Generating Visualization" if not SCRUB else "Scrubbing Visualization",
        unit="event",
        colour="green",
        dynamic_ncols=True,
    ) as progress:
        for idx, action_event in enumerate(action_events):
            if idx == MAX_EVENTS:
                break

            image = display_event(action_event)
            # diff = display_event(action_event, diff=True)
            # mask = action_event.screenshot.diff_mask

            if SCRUB:
                image = scrub.scrub_image(image)
            #    diff = scrub.scrub_image(diff)
            #    mask = scrub.scrub_image(mask)

            image_utf8 = image2utf8(image)
            # diff_utf8 = image2utf8(diff)
            # mask_utf8 = image2utf8(mask)
            width, height = image.size

            action_event_dict = row2dict(action_event)
            window_event_dict = row2dict(action_event.window_event)

            if SCRUB:
                action_event_dict = scrub.scrub_dict(action_event_dict)
                window_event_dict = scrub.scrub_dict(window_event_dict)

<<<<<<< HEAD
            with ui.column():
                with ui.row():
                    interactive_images.append(
                        ui.interactive_image(
                            source=image_utf8,
                        ).classes("drop-shadow-md rounded")
                    )
            with ui.splitter(value=60) as splitter:
                splitter.classes("w-full h-full")
                with splitter.after:
                    ui.label("action_event_dict").style("font-weight: bold;")

                    def on_change_closure(
                        e: events.ValueChangeEventArguments, idx: int
                    ) -> None:
                        return set_filter(
                            e.value,
                            action_event_trees[idx],
                        )

                    text_inputs.append(
                        ui.input(
                            label="search",
                            placeholder="filter",
                            on_change=partial(
                                on_change_closure,
                                idx=idx,
                            ),
                        )
                    )
                    ui.html("<br/>")
                    action_event_tree = create_tree(action_event_dict)
                    action_event_trees.append(
                        ui.tree(
                            action_event_tree,
                            label_key="id",
                            on_select=lambda e: ui.notify(e.value),
                        )
                    )
                    set_tree_props(action_event_trees[idx])
                with splitter.before:
                    ui.label("window_event_dict").style("font-weight: bold;")

                    def on_change_closure(
                        e: events.ValueChangeEventArguments, idx: int
                    ) -> None:
                        return set_filter(
                            e.value,
                            window_event_trees[idx],
                        )

                    text_inputs.append(
                        ui.input(
                            label="search",
                            placeholder="filter",
                            on_change=partial(
                                on_change_closure,
                                idx=idx,
                            ),
                        )
                    )
                    ui.html("<br/>")
                    window_event_tree = create_tree(window_event_dict, None)

                    window_event_trees.append(
                        ui.tree(
                            window_event_tree,
                            label_key="id",
                            on_select=lambda e: ui.notify(e.value),
                        )
                    )

                    set_tree_props(window_event_trees[idx])
=======
            rows.append(
                [
                    row(
                        Div(
                            text=f"""
                            <div class="screenshot">
                                <img
                                    src="{image_utf8}"
                                    style="
                                        aspect-ratio: {width}/{height};
                                    "
                                >
                                <img
                                    src="{diff_utf8}"
                                    style="
                                        aspect-ratio: {width}/{height};
                                    "
                                >
                                <img
                                    src="{mask_utf8}"
                                    style="
                                        aspect-ratio: {width}/{height};
                                    "
                                >
                            </div>
                            <table>
                                {dict2html(window_event_dict , None)}
                            </table>
                        """,
                        ),
                        Div(text=f"""
                            <table>
                                {dict2html(action_event_dict)}
                            </table>
                        """),
                    ),
                ]
            )
>>>>>>> 7b575059

            progress.update()

        progress.close()

    ui.run(
        reload=False,
        title=f"OpenAdapt: recording-{recording.id}",
        favicon="📊",
        native=config.VISUALIZE_RUN_NATIVELY,
        fullscreen=False,
    )


if __name__ == "__main__":
    main()<|MERGE_RESOLUTION|>--- conflicted
+++ resolved
@@ -6,7 +6,7 @@
 from pprint import pformat
 
 from loguru import logger
-from nicegui import ui, events
+from nicegui import events, ui
 from tqdm import tqdm
 
 from openadapt import config
@@ -34,49 +34,8 @@
 LOG_LEVEL = "INFO"
 MAX_EVENTS = None
 PROCESS_EVENTS = True
-<<<<<<< HEAD
 
 performance_plot_img: ui.interactive_image = None
-=======
-IMG_WIDTH_PCT = 60
-CSS = string.Template("""
-    table {
-        outline: 1px solid black;
-    }
-    table th {
-        vertical-align: top;
-    }
-    .screenshot img {
-        display: none;
-        width: ${IMG_WIDTH_PCT}vw;
-    }
-    .screenshot img:nth-child(1) {
-        display: block;
-    }
-
-    .screenshot:hover img:nth-child(1) {
-        display: none;
-    }
-    .screenshot:hover img:nth-child(2) {
-        display: block;
-    }
-    .screenshot:hover img:nth-child(3) {
-        display: none;
-    }
-
-    .screenshot:active img:nth-child(1) {
-        display: none;
-    }
-    .screenshot:active img:nth-child(2) {
-        display: none;
-    }
-    .screenshot:active img:nth-child(3) {
-        display: block;
-    }
-""").substitute(
-    IMG_WIDTH_PCT=IMG_WIDTH_PCT,
-)
->>>>>>> 7b575059
 
 
 def create_tree(
@@ -97,8 +56,10 @@
         if value in EMPTY:
             continue
         node = {
-            "id": str(key)
-            + f"{(': '  + str(value)) if not isinstance(value, (dict, list)) else ''}"
+            "id": (
+                str(key)
+                + f"{(': '  + str(value)) if not isinstance(value, (dict, list)) else ''}"
+            )
         }
         if isinstance(value, dict):
             node["children"] = create_tree(value)
@@ -151,7 +112,6 @@
         curr_logo (ui.image): The current logo.
         images (tuple[str]): The light and dark mode logos (decoded)
     """
-<<<<<<< HEAD
     global performance_plot_img
     ui_dark.toggle()
     ui_dark.update()
@@ -160,33 +120,6 @@
     curr_logo.update()
     performance_plot_img.source = plots[int(ui_dark.value)]
     performance_plot_img.update()
-=======
-    if isinstance(obj, list):
-        children = [dict2html(value, max_children) for value in obj]
-        if max_children is not None and len(children) > max_children:
-            all_children = children
-            children = evenly_spaced(children, max_children)
-            children = indicate_missing(children, all_children, "...")
-        html_str = "\n".join(children)
-    elif isinstance(obj, dict):
-        rows_html = "\n".join([f"""
-                <tr>
-                    <th>{format_key(key, value)}</th>
-                    <td>{dict2html(value, max_children)}</td>
-                </tr>
-            """ for key, value in obj.items() if value not in EMPTY])
-        html_str = f"<table>{rows_html}</table>"
-    else:
-        html_str = html.escape(str(obj))
-        if len(html_str) > max_len:
-            n = max_len // 2
-            head = html_str[:n]
-            tail = html_str[-n:]
-            snipped = html_str[n:-n]
-            middle = f"<br/>...<i>(snipped {len(snipped):,})...</i><br/>"
-            html_str = head + middle + tail
-    return html_str
->>>>>>> 7b575059
 
 
 @logger.catch
@@ -376,7 +309,6 @@
                 action_event_dict = scrub.scrub_dict(action_event_dict)
                 window_event_dict = scrub.scrub_dict(window_event_dict)
 
-<<<<<<< HEAD
             with ui.column():
                 with ui.row():
                     interactive_images.append(
@@ -450,46 +382,6 @@
                     )
 
                     set_tree_props(window_event_trees[idx])
-=======
-            rows.append(
-                [
-                    row(
-                        Div(
-                            text=f"""
-                            <div class="screenshot">
-                                <img
-                                    src="{image_utf8}"
-                                    style="
-                                        aspect-ratio: {width}/{height};
-                                    "
-                                >
-                                <img
-                                    src="{diff_utf8}"
-                                    style="
-                                        aspect-ratio: {width}/{height};
-                                    "
-                                >
-                                <img
-                                    src="{mask_utf8}"
-                                    style="
-                                        aspect-ratio: {width}/{height};
-                                    "
-                                >
-                            </div>
-                            <table>
-                                {dict2html(window_event_dict , None)}
-                            </table>
-                        """,
-                        ),
-                        Div(text=f"""
-                            <table>
-                                {dict2html(action_event_dict)}
-                            </table>
-                        """),
-                    ),
-                ]
-            )
->>>>>>> 7b575059
 
             progress.update()
 
