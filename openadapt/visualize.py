--- conflicted
+++ resolved
@@ -2,18 +2,7 @@
 from functools import partial
 from os import path, sep
 from pprint import pformat
-<<<<<<< HEAD
-
-=======
-from threading import Timer
-import html
-import os
-import string
-
-from bokeh.io import output_file, show
-from bokeh.layouts import layout, row
-from bokeh.models.widgets import Div
->>>>>>> c29ee5e1
+
 from loguru import logger
 from nicegui import ui
 from tqdm import tqdm
@@ -275,17 +264,17 @@
                 break
 
             image = display_event(action_event)
-            diff = display_event(action_event, diff=True)
-            mask = action_event.screenshot.diff_mask
+            # diff = display_event(action_event, diff=True)
+            # mask = action_event.screenshot.diff_mask
 
             if SCRUB:
                 image = scrub.scrub_image(image)
-                diff = scrub.scrub_image(diff)
-                mask = scrub.scrub_image(mask)
+            #    diff = scrub.scrub_image(diff)
+            #    mask = scrub.scrub_image(mask)
 
             image_utf8 = image2utf8(image)
-            diff_utf8 = image2utf8(diff)
-            mask_utf8 = image2utf8(mask)
+            # diff_utf8 = image2utf8(diff)
+            # mask_utf8 = image2utf8(mask)
             width, height = image.size
 
             action_event_dict = row2dict(action_event)
@@ -353,7 +342,6 @@
 
         progress.close()
 
-<<<<<<< HEAD
     ui.run(
         reload=False,
         title=f"OpenAdapt: recording-{recording.id}",
@@ -361,25 +349,6 @@
         native=config.RUN_NATIVELY,
         fullscreen=False,
     )
-=======
-    title = f"recording-{recording.id}"
-    fname_out = f"recording-{recording.id}.html"
-    logger.info(f"{fname_out=}")
-    output_file(fname_out, title=title)
-
-    result = show(  # noqa: F841
-        layout(
-            rows,
-        )
-    )
-
-    def cleanup() -> None:
-        os.remove(fname_out)
-        removed = not os.path.exists(fname_out)
-        logger.info(f"{removed=}")
-
-    Timer(1, cleanup).start()
->>>>>>> c29ee5e1
 
 
 if __name__ == "__main__":
