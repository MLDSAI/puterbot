--- conflicted
+++ resolved
@@ -102,16 +102,8 @@
     """
     logger.debug(f"{timestamp=} {base_timestamp=}")
 
-<<<<<<< HEAD
     # Convert the PIL Image to an AVFrame
     av_frame = av.VideoFrame.from_image(screenshot)
-=======
-    # Convert PIL Image to np.ndarray
-    frame = screenshot_to_np(screenshot)
-
-    # Convert the numpy array to an AVFrame
-    av_frame = av.VideoFrame.from_ndarray(frame, format=pix_fmt)
->>>>>>> 63c356cb
 
     # Calculate the time difference in seconds
     time_diff = timestamp - base_timestamp
@@ -170,28 +162,6 @@
     logger.info("done")
 
 
-<<<<<<< HEAD
-=======
-def screenshot_to_np(screenshot: Image.Image) -> np.ndarray:
-    """Converts a PIL Image screenshot to a NumPy array.
-
-    Args:
-        screenshot (PIL.Image.Image): The screenshot object from PIL.
-
-    Returns:
-        np.ndarray: The screenshot as a NumPy array in RGB format.
-    """
-    # Ensure the image is in RGB format (in case it is not)
-    if screenshot.mode != "RGB":
-        screenshot = screenshot.convert("RGB")
-
-    # Convert the PIL Image to a NumPy array
-    frame = np.array(screenshot)
-
-    return frame
-
-
->>>>>>> 63c356cb
 def extract_frames(
     video_filename: str,
     timestamps: list[str],
