--- conflicted
+++ resolved
@@ -13,14 +13,10 @@
 import os
 import pathlib
 
-
 from dotenv import load_dotenv
 from loguru import logger
-<<<<<<< HEAD
+import git
 import sentry_sdk
-import git
-=======
->>>>>>> 8c437962
 
 _DEFAULTS = {
     "CACHE_DIR_PATH": ".cache",
@@ -92,13 +88,8 @@
     "REPORT_ERRORS": True,
 }
 
-<<<<<<< HEAD
-
-# each string in STOP_STRS should only contain strings that don't contain special characters
-=======
 # each string in STOP_STRS should only contain strings
 # that don't contain special characters
->>>>>>> 8c437962
 STOP_STRS = [
     "oa.stop",
     # TODO:
