--- conflicted
+++ resolved
@@ -177,7 +177,6 @@
             logger.info(f"{key}={val}")
 
 
-<<<<<<< HEAD
 def filter_log_messages(
     data: logger,
     max_num_warnings_per_second: int = MAX_NUM_WARNINGS_PER_SECOND,
@@ -196,19 +195,8 @@
         indicating that the message should be ignored. Otherwise, it returns True,
         indicating that the message should not be ignored.
     """
-=======
-def filter_log_messages(data: dict) -> bool:
-    """Filter log messages by ignoring specific strings.
-
-    Args:
-        data (dict): Data from a loguru logger.
-
-    Returns:
-        bool: True if the message should not be ignored, False if it should be ignored.
-    """
     # TODO: ultimately, we want to fix the underlying issues, but for now,
     # we can ignore these messages
->>>>>>> 8c437962
     messages_to_ignore = [
         "Cannot pickle Objective-C objects",
     ]
