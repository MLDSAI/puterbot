"""This module defines the models used in the OpenAdapt system."""

from typing import Any, Union
import io

from loguru import logger
from PIL import Image, ImageChops
from pynput import keyboard
import numpy as np
import sqlalchemy as sa

from openadapt import config, db, window


# https://groups.google.com/g/sqlalchemy/c/wlr7sShU6-k
class ForceFloat(sa.TypeDecorator):
    """Custom SQLAlchemy type decorator for floating-point numbers."""

    impl = sa.Numeric(10, 2, asdecimal=False)
    cache_ok = True

<<<<<<< HEAD
    def process_result_value(self, value: Union[int, float, str, None], dialict: Any) -> float | None:
=======
    def process_result_value(
        self, value: Union[int, float, str, None], dialict: str
    ) -> float | None:
>>>>>>> 4c28f62e
        """Convert the result value to float."""
        if value is not None:
            value = float(value)
        return value


class Recording(db.Base):
    """Class representing a recording in the database."""

    __tablename__ = "recording"

    id = sa.Column(sa.Integer, primary_key=True)
    timestamp = sa.Column(ForceFloat)
    monitor_width = sa.Column(sa.Integer)
    monitor_height = sa.Column(sa.Integer)
    double_click_interval_seconds = sa.Column(sa.Numeric(asdecimal=False))
    double_click_distance_pixels = sa.Column(sa.Numeric(asdecimal=False))
    platform = sa.Column(sa.String)
    task_description = sa.Column(sa.String)

    action_events = sa.orm.relationship(
        "ActionEvent",
        back_populates="recording",
        order_by="ActionEvent.timestamp",
    )
    screenshots = sa.orm.relationship(
        "Screenshot",
        back_populates="recording",
        order_by="Screenshot.timestamp",
    )
    window_events = sa.orm.relationship(
        "WindowEvent",
        back_populates="recording",
        order_by="WindowEvent.timestamp",
    )

    _processed_action_events = None

    @property
    def processed_action_events(self) -> list:
        """Get the processed action events for the recording."""
        from openadapt import events

        if not self._processed_action_events:
            self._processed_action_events = events.get_events(self)
        return self._processed_action_events


class ActionEvent(db.Base):
    """Class representing an action event in the database."""

    __tablename__ = "action_event"

    id = sa.Column(sa.Integer, primary_key=True)
    name = sa.Column(sa.String)
    timestamp = sa.Column(ForceFloat)
    recording_timestamp = sa.Column(sa.ForeignKey("recording.timestamp"))
    screenshot_timestamp = sa.Column(sa.ForeignKey("screenshot.timestamp"))
    window_event_timestamp = sa.Column(sa.ForeignKey("window_event.timestamp"))
    mouse_x = sa.Column(sa.Numeric(asdecimal=False))
    mouse_y = sa.Column(sa.Numeric(asdecimal=False))
    mouse_dx = sa.Column(sa.Numeric(asdecimal=False))
    mouse_dy = sa.Column(sa.Numeric(asdecimal=False))
    mouse_button_name = sa.Column(sa.String)
    mouse_pressed = sa.Column(sa.Boolean)
    key_name = sa.Column(sa.String)
    key_char = sa.Column(sa.String)
    key_vk = sa.Column(sa.String)
    canonical_key_name = sa.Column(sa.String)
    canonical_key_char = sa.Column(sa.String)
    canonical_key_vk = sa.Column(sa.String)
    parent_id = sa.Column(sa.Integer, sa.ForeignKey("action_event.id"))
    element_state = sa.Column(sa.JSON)

    children = sa.orm.relationship("ActionEvent")
    # TODO: replacing the above line with the following two results in an error:
    #     AttributeError: 'list' object has no attribute '_sa_instance_state'
    # children = sa.orm.relationship(
    #     "ActionEvent", remote_side=[id], back_populates="parent"
    # )
    # parent = sa.orm.relationship(
    #     "ActionEvent", remote_side=[parent_id], back_populates="children"
    # )  # noqa: E501

    recording = sa.orm.relationship("Recording", back_populates="action_events")
    screenshot = sa.orm.relationship("Screenshot", back_populates="action_event")
    window_event = sa.orm.relationship("WindowEvent", back_populates="action_events")

    # TODO: playback_timestamp / original_timestamp

    def _key(
        self, key_name: str, key_char: str, key_vk: str
    ) -> Union[keyboard.Key, keyboard.KeyCode, str, None]:
        """Helper method to determine the key attribute based on available data."""
        if key_name:
            key = keyboard.Key[key_name]
        elif key_char:
            key = key_char
        elif key_vk:
            # TODO: verify this is correct
            key = keyboard.KeyCode.from_vk(int(key_vk))
        else:
            key = None
        return key

    @property
    def key(self) -> Union[keyboard.Key, keyboard.KeyCode, str, None]:
        """Get the key associated with the action event."""
        logger.trace(f"{self.name=} {self.key_name=} {self.key_char=} {self.key_vk=}")
        return self._key(
            self.key_name,
            self.key_char,
            self.key_vk,
        )

    @property
    def canonical_key(self) -> Union[keyboard.Key, keyboard.KeyCode, str, None]:
        """Get the canonical key associated with the action event."""
        logger.trace(
            f"{self.name=} "
            f"{self.canonical_key_name=} "
            f"{self.canonical_key_char=} "
            f"{self.canonical_key_vk=}"
        )
        return self._key(
            self.canonical_key_name,
            self.canonical_key_char,
            self.canonical_key_vk,
        )

    def _text(self, canonical: bool = False) -> str | None:
        """Helper method to generate the text representation of the action event."""
        sep = config.ACTION_TEXT_SEP
        name_prefix = config.ACTION_TEXT_NAME_PREFIX
        name_suffix = config.ACTION_TEXT_NAME_SUFFIX
        if canonical:
            key_attr = self.canonical_key
            key_name_attr = self.canonical_key_name
        else:
            key_attr = self.key
            key_name_attr = self.key_name
        if self.children:
            parts = [
                child._text(canonical=canonical)
                for child in self.children
                if child.name == "press"
            ]
            if any(parts):
                # str is necessary for canonical=True named keys
                # e.g. canonical(<esc>) == <53> (darwin)
                text = sep.join([str(part) for part in parts])
            else:
                text = None
        else:
            if key_name_attr:
                text = f"{name_prefix}{key_attr}{name_suffix}".replace(
                    "Key.",
                    "",
                )
            else:
                text = key_attr
        return text

    @property
    def text(self) -> str:
        """Get the text representation of the action event."""
        return self._text()

    @property
    def canonical_text(self) -> str:
        """Get the canonical text representation of the action event."""
        return self._text(canonical=True)

    def __str__(self) -> str:
        """Return a string representation of the action event."""
        attr_names = [
            "name",
            "mouse_x",
            "mouse_y",
            "mouse_dx",
            "mouse_dy",
            "mouse_button_name",
            "mouse_pressed",
            "text",
            "element_state",
        ]
        attrs = [getattr(self, attr_name) for attr_name in attr_names]
        attrs = [int(attr) if isinstance(attr, float) else attr for attr in attrs]
        attrs = [
            f"{attr_name}=`{attr}`"
            for attr_name, attr in zip(attr_names, attrs)
            if attr
        ]
        rval = " ".join(attrs)
        return rval

    @classmethod
    def from_children(cls: list, children_dicts: list) -> "ActionEvent":
        """Create an ActionEvent instance from a list of child event dictionaries.

        Args:
            children_dicts (list): List of dictionaries representing child events.

        Returns:
            ActionEvent: An instance of ActionEvent with the specified child events.

        """
        children = [ActionEvent(**child_dict) for child_dict in children_dicts]
        return ActionEvent(children=children)


class Screenshot(db.Base):
    """Class representing a screenshot in the database."""

    __tablename__ = "screenshot"

    id = sa.Column(sa.Integer, primary_key=True)
    recording_timestamp = sa.Column(sa.ForeignKey("recording.timestamp"))
    timestamp = sa.Column(ForceFloat)
    png_data = sa.Column(sa.LargeBinary)

    recording = sa.orm.relationship("Recording", back_populates="screenshots")
    action_event = sa.orm.relationship("ActionEvent", back_populates="screenshot")

    # TODO: convert to png_data on save
    sct_img = None

    # TODO: replace prev with prev_timestamp?
    prev = None
    _image = None
    _diff = None
    _diff_mask = None

    @property
    def image(self) -> Image:
        """Get the image associated with the screenshot."""
        if not self._image:
            if self.sct_img:
                self._image = Image.frombytes(
                    "RGB",
                    self.sct_img.size,
                    self.sct_img.bgra,
                    "raw",
                    "BGRX",
                )
            else:
                buffer = io.BytesIO(self.png_data)
                self._image = Image.open(buffer)
        return self._image

    @property
    def diff(self) -> Image:
        """Get the difference between the current and previous screenshot."""
        if not self._diff:
            assert self.prev, "Attempted to compute diff before setting prev"
            self._diff = ImageChops.difference(self.image, self.prev.image)
        return self._diff

    @property
    def diff_mask(self) -> Image:
        """Get the difference mask of the screenshot."""
        if not self._diff_mask:
            if self.diff:
                self._diff_mask = self.diff.convert("1")
        return self._diff_mask

    @property
    def array(self) -> np.ndarray:
        """Get the NumPy array representation of the image."""
        return np.array(self.image)

    @classmethod
    def take_screenshot(cls: "Screenshot") -> "Screenshot":
        """Capture a screenshot."""
        # avoid circular import
        from openadapt import utils

        sct_img = utils.take_screenshot()
        screenshot = Screenshot(sct_img=sct_img)
        return screenshot

    def crop_active_window(self, action_event: ActionEvent) -> None:
        """Crop the screenshot to the active window defined by the action event."""
        # avoid circular import
        from openadapt import utils

        window_event = action_event.window_event
        width_ratio, height_ratio = utils.get_scale_ratios(action_event)

        x0 = window_event.left * width_ratio
        y0 = window_event.top * height_ratio
        x1 = x0 + window_event.width * width_ratio
        y1 = y0 + window_event.height * height_ratio

        box = (x0, y0, x1, y1)
        self._image = self._image.crop(box)


class WindowEvent(db.Base):
    """Class representing a window event in the database."""

    __tablename__ = "window_event"

    id = sa.Column(sa.Integer, primary_key=True)
    recording_timestamp = sa.Column(sa.ForeignKey("recording.timestamp"))
    timestamp = sa.Column(ForceFloat)
    state = sa.Column(sa.JSON)
    title = sa.Column(sa.String)
    left = sa.Column(sa.Integer)
    top = sa.Column(sa.Integer)
    width = sa.Column(sa.Integer)
    height = sa.Column(sa.Integer)
    window_id = sa.Column(sa.String)

    recording = sa.orm.relationship("Recording", back_populates="window_events")
    action_events = sa.orm.relationship("ActionEvent", back_populates="window_event")

    @classmethod
    def get_active_window_event(cls: "WindowEvent") -> "WindowEvent":
        """Get the active window event."""
        return WindowEvent(**window.get_active_window_data())


class PerformanceStat(db.Base):
    """Class representing a performance statistic in the database."""

    __tablename__ = "performance_stat"

    id = sa.Column(sa.Integer, primary_key=True)
    recording_timestamp = sa.Column(sa.Integer)
    event_type = sa.Column(sa.String)
    start_time = sa.Column(sa.Integer)
    end_time = sa.Column(sa.Integer)
    window_id = sa.Column(sa.String)


class MemoryStat(db.Base):
    """Class representing a memory usage statistic in the database."""

    __tablename__ = "memory_stat"

    id = sa.Column(sa.Integer, primary_key=True)
    recording_timestamp = sa.Column(sa.Integer)
    memory_usage_bytes = sa.Column(ForceFloat)
    timestamp = sa.Column(ForceFloat)<|MERGE_RESOLUTION|>--- conflicted
+++ resolved
@@ -19,13 +19,9 @@
     impl = sa.Numeric(10, 2, asdecimal=False)
     cache_ok = True
 
-<<<<<<< HEAD
-    def process_result_value(self, value: Union[int, float, str, None], dialict: Any) -> float | None:
-=======
     def process_result_value(
         self, value: Union[int, float, str, None], dialict: str
     ) -> float | None:
->>>>>>> 4c28f62e
         """Convert the result value to float."""
         if value is not None:
             value = float(value)
