import io

from loguru import logger
from pynput import keyboard
from PIL import Image, ImageChops
import numpy as np
import sqlalchemy as sa

from openadapt import db, utils, window


# https://groups.google.com/g/sqlalchemy/c/wlr7sShU6-k
class ForceFloat(sa.TypeDecorator):
    impl = sa.Numeric(10, 2, asdecimal=False)
    cache_ok = True

    def process_result_value(self, value, dialect):
        if value is not None:
            value = float(value)
        return value


class Recording(db.Base):
    __tablename__ = "recording"

    id = sa.Column(sa.Integer, primary_key=True)
    timestamp = sa.Column(ForceFloat)
    monitor_width = sa.Column(sa.Integer)
    monitor_height = sa.Column(sa.Integer)
    double_click_interval_seconds = sa.Column(sa.Numeric(asdecimal=False))
    double_click_distance_pixels = sa.Column(sa.Numeric(asdecimal=False))
    platform = sa.Column(sa.String)
    task_description = sa.Column(sa.String)

    action_events = sa.orm.relationship(
        "ActionEvent",
        back_populates="recording",
        order_by="ActionEvent.timestamp",
    )
    screenshots = sa.orm.relationship(
        "Screenshot",
        back_populates="recording",
        order_by="Screenshot.timestamp",
    )
    window_events = sa.orm.relationship(
        "WindowEvent",
        back_populates="recording",
        order_by="WindowEvent.timestamp",
    )

    audio_info = sa.orm.relationship("AudioInfo", back_populates="recording")

    _processed_action_events = None

    @property
    def processed_action_events(self):
        from openadapt import events
        if not self._processed_action_events:
            self._processed_action_events = events.get_events(self)
        return self._processed_action_events



class ActionEvent(db.Base):
    __tablename__ = "action_event"

    id = sa.Column(sa.Integer, primary_key=True)
    name = sa.Column(sa.String)
    timestamp = sa.Column(ForceFloat)
    recording_timestamp = sa.Column(sa.ForeignKey("recording.timestamp"))
    screenshot_timestamp = sa.Column(sa.ForeignKey("screenshot.timestamp"))
    window_event_timestamp = sa.Column(sa.ForeignKey("window_event.timestamp"))
    mouse_x = sa.Column(sa.Numeric(asdecimal=False))
    mouse_y = sa.Column(sa.Numeric(asdecimal=False))
    mouse_dx = sa.Column(sa.Numeric(asdecimal=False))
    mouse_dy = sa.Column(sa.Numeric(asdecimal=False))
    mouse_button_name = sa.Column(sa.String)
    mouse_pressed = sa.Column(sa.Boolean)
    key_name = sa.Column(sa.String)
    key_char = sa.Column(sa.String)
    key_vk = sa.Column(sa.String)
    canonical_key_name = sa.Column(sa.String)
    canonical_key_char = sa.Column(sa.String)
    canonical_key_vk = sa.Column(sa.String)
    parent_id = sa.Column(sa.Integer, sa.ForeignKey("action_event.id"))
    element_state = sa.Column(sa.JSON)

    children = sa.orm.relationship("ActionEvent")
    # TODO: replacing the above line with the following two results in an error:
    #     AttributeError: 'list' object has no attribute '_sa_instance_state'
    #children = sa.orm.relationship("ActionEvent", remote_side=[id], back_populates="parent")
    #parent = sa.orm.relationship("ActionEvent", remote_side=[parent_id], back_populates="children")

    recording = sa.orm.relationship("Recording", back_populates="action_events")
    screenshot = sa.orm.relationship("Screenshot", back_populates="action_event")
    window_event = sa.orm.relationship("WindowEvent", back_populates="action_events")

    # TODO: playback_timestamp / original_timestamp

    def _key(self, key_name, key_char, key_vk):
        if key_name:
            key = keyboard.Key[key_name]
        elif key_char:
            key = key_char
        elif key_vk:
            # TODO: verify this is correct
            key = keyboard.KeyCode.from_vk(int(key_vk))
        else:
            key = None
        return key

    @property
    def key(self):
        logger.trace(
            f"{self.name=} {self.key_name=} {self.key_char=} {self.key_vk=}"
        )
        return self._key(
            self.key_name,
            self.key_char,
            self.key_vk,
        )

    @property
    def canonical_key(self):
        logger.trace(
            f"{self.name=} "
            f"{self.canonical_key_name=} "
            f"{self.canonical_key_char=} "
            f"{self.canonical_key_vk=}"
        )
        return self._key(
            self.canonical_key_name,
            self.canonical_key_char,
            self.canonical_key_vk,
        )

    def _text(self, canonical=False):
        sep = self._text_sep
        name_prefix = self._text_name_prefix
        name_suffix = self._text_name_suffix
        if canonical:
            key_attr = self.canonical_key
            key_name_attr = self.canonical_key_name
        else:
            key_attr = self.key
            key_name_attr = self.key_name
        if self.children:
            parts = [
                child._text(canonical=canonical)
                for child in self.children
                if child.name == "press"
            ]
            if any(parts):
                # str is necessary for canonical=True named keys
                # e.g. canonical(<esc>) == <53> (darwin)
                text = sep.join([str(part) for part in parts])
            else:
                text = None
        else:
            if key_name_attr:
                text = f"{name_prefix}{key_attr}{name_suffix}".replace(
                    "Key.", "",
                )
            else:
                text = key_attr
        return text

    @property
    def text(self):
        return self._text()

    @property
    def canonical_text(self):
        return self._text(canonical=True)

    def __str__(self):
        attr_names = [
            "name",
            "mouse_x",
            "mouse_y",
            "mouse_dx",
            "mouse_dy",
            "mouse_button_name",
            "mouse_pressed",
            "text",
            "element_state",
        ]
        attrs = [
            getattr(self, attr_name)
            for attr_name in attr_names
        ]
        attrs = [
            int(attr)
            if isinstance(attr, float)
            else attr
            for attr in attrs
        ]
        attrs = [
            f"{attr_name}=`{attr}`"
            for attr_name, attr in zip(attr_names, attrs)
            if attr
        ]
        rval = " ".join(attrs)
        return rval

    _text_sep = "-"
    _text_name_prefix = "<"
    _text_name_suffix = ">"

    @classmethod
    def from_children(cls, children_dicts):
        children = [
            ActionEvent(**child_dict)
            for child_dict in children_dicts
        ]
        return ActionEvent(children=children)


class Screenshot(db.Base):
    __tablename__ = "screenshot"

    id = sa.Column(sa.Integer, primary_key=True)
    recording_timestamp = sa.Column(sa.ForeignKey("recording.timestamp"))
    timestamp = sa.Column(ForceFloat)
    png_data = sa.Column(sa.LargeBinary)

    recording = sa.orm.relationship("Recording", back_populates="screenshots")
    action_event = sa.orm.relationship("ActionEvent", back_populates="screenshot")

    # TODO: convert to png_data on save
    sct_img = None

    # TODO: replace prev with prev_timestamp?
    prev = None
    _image = None
    _diff = None
    _diff_mask = None

    @property
    def image(self):
        if not self._image:
            if self.sct_img:
                self._image = Image.frombytes(
                    "RGB",
                    self.sct_img.size,
                    self.sct_img.bgra,
                    "raw",
                    "BGRX",
                )
            else:
                buffer = io.BytesIO(self.png_data)
                self._image = Image.open(buffer)
        return self._image

    @property
    def diff(self):
        if not self._diff:
            assert self.prev, "Attempted to compute diff before setting prev"
            self._diff = ImageChops.difference(self.image, self.prev.image)
        return self._diff

    @property
    def diff_mask(self):
        if not self._diff_mask:
            if self.diff:
                self._diff_mask = self.diff.convert("1")
        return self._diff_mask

    @property
    def array(self):
        return np.array(self.image)

    @classmethod
    def take_screenshot(cls):
        sct_img = utils.take_screenshot()
        screenshot = Screenshot(sct_img=sct_img)
        return screenshot


class WindowEvent(db.Base):
    __tablename__ = "window_event"

    id = sa.Column(sa.Integer, primary_key=True)
    recording_timestamp = sa.Column(sa.ForeignKey("recording.timestamp"))
    timestamp = sa.Column(ForceFloat)
    state = sa.Column(sa.JSON)
    title = sa.Column(sa.String)
    left = sa.Column(sa.Integer)
    top = sa.Column(sa.Integer)
    width = sa.Column(sa.Integer)
    height = sa.Column(sa.Integer)
    window_id = sa.Column(sa.String)

    recording = sa.orm.relationship("Recording", back_populates="window_events")
    action_events = sa.orm.relationship("ActionEvent", back_populates="window_event")

    @classmethod
    def get_active_window_event(cls):
        return WindowEvent(**window.get_active_window_data())


<<<<<<< HEAD
class AudioInfo(db.Base):
    __tablename__ = "audio_info"

    id = sa.Column(sa.Integer, primary_key=True)
    transcribed_text = sa.column(sa.String)
    recording_timestamp = sa.Column(sa.ForeignKey("recording.timestamp"))
    file_id = sa.Column(sa.ForeignKey("audio_file.id"))
    sample_rate = sa.Column(sa.Integer)

    recording = sa.orm.relationship("Recording", back_populates="audio_info")
    file = sa.orm.relationship("AudioFile", back_populates="audio_info")



class AudioFile(db.Base):
    __tablename__ = "audio_file"

    id = sa.Column(sa.Integer, primary_key=True)
    filename = sa.Column(sa.String)
    data = sa.Column(sa.LargeBinary)

    audio_info = sa.orm.relationship("AudioInfo", back_populates="file")
=======
class PerformanceStat(db.Base):
    __tablename__ = "performance_stat"

    id = sa.Column(sa.Integer, primary_key=True)
    recording_timestamp = sa.Column(sa.Integer)
    event_type = sa.Column(sa.String)
    start_time = sa.Column(sa.Integer)
    end_time = sa.Column(sa.Integer)
    window_id = sa.Column(sa.String)
>>>>>>> 2bbe0368
<|MERGE_RESOLUTION|>--- conflicted
+++ resolved
@@ -299,7 +299,6 @@
         return WindowEvent(**window.get_active_window_data())
 
 
-<<<<<<< HEAD
 class AudioInfo(db.Base):
     __tablename__ = "audio_info"
 
@@ -322,7 +321,8 @@
     data = sa.Column(sa.LargeBinary)
 
     audio_info = sa.orm.relationship("AudioInfo", back_populates="file")
-=======
+
+
 class PerformanceStat(db.Base):
     __tablename__ = "performance_stat"
 
@@ -332,4 +332,3 @@
     start_time = sa.Column(sa.Integer)
     end_time = sa.Column(sa.Integer)
     window_id = sa.Column(sa.String)
->>>>>>> 2bbe0368
