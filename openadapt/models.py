"""This module defines the models used in the OpenAdapt system."""

from collections import OrderedDict
from copy import deepcopy
from itertools import zip_longest
from typing import Any, Type
import io
import sys

from oa_pynput import keyboard
from PIL import Image, ImageChops
import numpy as np
import sqlalchemy as sa

from openadapt import window
from openadapt.config import config
from openadapt.custom_logger import logger
from openadapt.db import db
from openadapt.privacy.base import ScrubbingProvider, TextScrubbingMixin
from openadapt.privacy.providers import ScrubProvider

EMPTY_VALS = [None, "", [], (), {}]


# https://groups.google.com/g/sqlalchemy/c/wlr7sShU6-k
class ForceFloat(sa.TypeDecorator):
    """Custom SQLAlchemy type decorator for floating-point numbers."""

    impl = sa.Numeric(10, 2, asdecimal=False)
    cache_ok = True

    def process_result_value(
        self,
        value: int | float | str | None,
        dialect: str,
    ) -> float | None:
        """Convert the result value to float."""
        if value is not None:
            value = float(value)
        return value


class Recording(db.Base):
    """Class representing a recording in the database."""

    __tablename__ = "recording"

    id = sa.Column(sa.Integer, primary_key=True)
    timestamp = sa.Column(ForceFloat)
    monitor_width = sa.Column(sa.Integer)
    monitor_height = sa.Column(sa.Integer)
    double_click_interval_seconds = sa.Column(sa.Numeric(asdecimal=False))
    double_click_distance_pixels = sa.Column(sa.Numeric(asdecimal=False))
    platform = sa.Column(sa.String)
    task_description = sa.Column(sa.String)
    video_start_time = sa.Column(ForceFloat)
    config = sa.Column(sa.JSON)

    original_recording_id = sa.Column(sa.ForeignKey("recording.id"))
    original_recording = sa.orm.relationship(
        "Recording",
        back_populates="copies",
        remote_side=[id],
    )
    copies = sa.orm.relationship(
        "Recording", back_populates="original_recording", cascade="all, delete-orphan"
    )

    action_events = sa.orm.relationship(
        "ActionEvent",
        back_populates="recording",
        order_by="ActionEvent.timestamp",
        cascade="all, delete-orphan",
    )
    screenshots = sa.orm.relationship(
        "Screenshot",
        back_populates="recording",
        order_by="Screenshot.timestamp",
        cascade="all, delete-orphan",
    )
    window_events = sa.orm.relationship(
        "WindowEvent",
        back_populates="recording",
        order_by="WindowEvent.timestamp",
        cascade="all, delete-orphan",
    )
    scrubbed_recordings = sa.orm.relationship(
        "ScrubbedRecording", back_populates="recording", cascade="all, delete-orphan"
    )
    audio_info = sa.orm.relationship(
        "AudioInfo", back_populates="recording", cascade="all, delete-orphan"
    )

    _processed_action_events = None

    @property
    def processed_action_events(self) -> list:
        """Get the processed action events for the recording."""
        from openadapt import events
        from openadapt.db import crud

        if not self._processed_action_events:
            session = crud.get_new_session(read_only=True)
            self._processed_action_events = events.get_events(session, self)
        return self._processed_action_events

    def scrub(self, scrubber: ScrubbingProvider) -> None:
        """Scrub the recording.

        Args:
            scrubber (ScrubbingProvider): The scrubbing provider to use.
        """
        self.task_description = scrubber.scrub_text(self.task_description)


class ActionEvent(db.Base):
    """Class representing an action event in the database."""

    __tablename__ = "action_event"

    _segment_description_separator = ";"

    id = sa.Column(sa.Integer, primary_key=True)
    name = sa.Column(sa.String)
    timestamp = sa.Column(ForceFloat)
    recording_timestamp = sa.Column(ForceFloat)
    recording_id = sa.Column(sa.ForeignKey("recording.id"))
    screenshot_timestamp = sa.Column(ForceFloat)
    screenshot_id = sa.Column(sa.ForeignKey("screenshot.id"))
    window_event_timestamp = sa.Column(ForceFloat)
    window_event_id = sa.Column(sa.ForeignKey("window_event.id"))
    mouse_x = sa.Column(sa.Numeric(asdecimal=False))
    mouse_y = sa.Column(sa.Numeric(asdecimal=False))
    mouse_dx = sa.Column(sa.Numeric(asdecimal=False))
    mouse_dy = sa.Column(sa.Numeric(asdecimal=False))
    active_segment_description = sa.Column(sa.String)
    _available_segment_descriptions = sa.Column(
        "available_segment_descriptions",
        sa.String,
    )
    mouse_button_name = sa.Column(sa.String)
    mouse_pressed = sa.Column(sa.Boolean)
    key_name = sa.Column(sa.String)
    key_char = sa.Column(sa.String)
    key_vk = sa.Column(sa.String)
    canonical_key_name = sa.Column(sa.String)
    canonical_key_char = sa.Column(sa.String)
    canonical_key_vk = sa.Column(sa.String)
    parent_id = sa.Column(sa.Integer, sa.ForeignKey("action_event.id"))
    element_state = sa.Column(sa.JSON)
    disabled = sa.Column(sa.Boolean, default=False)

    scrubbed_text = sa.Column(sa.String)
    scrubbed_canonical_text = sa.Column(sa.String)

    def __new__(cls, *args: tuple, **kwargs: dict) -> "ActionEvent":
        """Create a new instance; also called when loading from db."""
        instance = super(ActionEvent, cls).__new__(cls)
        instance.reducer_names = set()
        return instance

    def __init__(self, **kwargs: dict) -> None:
        """Initialize attributes first, then properties."""
        super().__init__()

        # Temporary dictionary to hold property values
        properties = {}

        # Introspect to determine properties
        prop_keys = [
            name
            for name, obj in type(self).__dict__.items()
            if isinstance(obj, property)
        ]

        # Set non-property attributes first
        for key, value in kwargs.items():
            if key in prop_keys:
                properties[key] = value
            else:
                setattr(self, key, value)

        # Now handle properties
        for key, value in properties.items():
            setattr(self, key, value)

    @property
    def available_segment_descriptions(self) -> list[str]:
        """Gets the available segment descriptions."""
        if self._available_segment_descriptions:
            return self._available_segment_descriptions.split(
                self._segment_description_separator
            )
        else:
            return []

    @available_segment_descriptions.setter
    def available_segment_descriptions(self, value: list[str]) -> None:
        """Sets the available segment descriptions."""
        self._available_segment_descriptions = self._segment_description_separator.join(
            value
        )

    children = sa.orm.relationship("ActionEvent")
    # TODO: replacing the above line with the following two results in an error:
    #     AttributeError: 'list' object has no attribute '_sa_instance_state'
    # children = sa.orm.relationship(
    #     "ActionEvent", remote_side=[id], back_populates="parent"
    # )
    # parent = sa.orm.relationship(
    #     "ActionEvent", remote_side=[parent_id], back_populates="children"
    # )  # noqa: E501

    recording = sa.orm.relationship("Recording", back_populates="action_events")
    screenshot = sa.orm.relationship("Screenshot", back_populates="action_event")
    window_event = sa.orm.relationship("WindowEvent", back_populates="action_events")

    # TODO: playback_timestamp / original_timestamp

    def _key(
        self, key_name: str, key_char: str, key_vk: str
    ) -> keyboard.Key | keyboard.KeyCode | str | None:
        """Helper method to determine the key attribute based on available data."""
        if key_name:
            key = keyboard.Key[key_name]
        elif key_char:
            key = key_char
        elif key_vk:
            # TODO: verify this is correct
            key = keyboard.KeyCode.from_vk(int(key_vk))
        else:
            key = None
        return key

    @property
    def key(self) -> keyboard.Key | keyboard.KeyCode | str | None:
        """Get the key associated with the action event."""
        logger.trace(f"{self.name=} {self.key_name=} {self.key_char=} {self.key_vk=}")
        return self._key(
            self.key_name,
            self.key_char,
            self.key_vk,
        )

    @property
    def canonical_key(self) -> keyboard.Key | keyboard.KeyCode | str | None:
        """Get the canonical key associated with the action event."""
        logger.trace(
            f"{self.name=} "
            f"{self.canonical_key_name=} "
            f"{self.canonical_key_char=} "
            f"{self.canonical_key_vk=}"
        )
        return self._key(
            self.canonical_key_name,
            self.canonical_key_char,
            self.canonical_key_vk,
        )

    def _text(self, canonical: bool = False) -> str | None:
        """Helper method to generate the text representation of the action event."""
        sep = config.ACTION_TEXT_SEP
        name_prefix = config.ACTION_TEXT_NAME_PREFIX
        name_suffix = config.ACTION_TEXT_NAME_SUFFIX
        if self.children:
            parts = [
                child.canonical_text if canonical else child.text
                for child in [child for child in self.children if child.name == "press"]
            ]
            if any(parts):
                # str is necessary for canonical=True named keys
                # e.g. canonical(<esc>) == <53> (darwin)
                text = sep.join([str(part) for part in parts])
            else:
                text = None
        else:
            if canonical:
                key_attr = self.canonical_key
                key_name_attr = self.canonical_key_name
            else:
                key_attr = self.key
                key_name_attr = self.key_name
            if key_name_attr:
                text = f"{name_prefix}{key_attr}{name_suffix}".replace(
                    "Key.",
                    "",
                )
            else:
                text = key_attr
        return str(text) if text else ""

    @property
    def text(self) -> str:
        """Get the text representation of the action event."""
        if self.scrubbed_text:
            return self.scrubbed_text
        return self._text()

    @text.setter
    def text(self, value: str) -> None:
        """Validate the text property. Useful for ActionModel(**action_dict)."""
        if not value == self.text:
            logger.warning(f"{value=} did not match {self.text=}")

    @property
    def canonical_text(self) -> str:
        """Get the canonical text representation of the action event."""
        if self.scrubbed_canonical_text:
            return self.scrubbed_canonical_text
        return self._text(canonical=True)

    @canonical_text.setter
    def canonical_text(self, value: str) -> None:
        """Validate canonical_text property. Useful for ActionModel(**action_dict)."""
        if not value == self.canonical_text:
            logger.warning(f"{value=} did not match {self.canonical_text=}")

    def __str__(self) -> str:
        """Return a string representation of the action event."""
        attr_names = [
            "name",
            "mouse_x",
            "mouse_y",
            "mouse_dx",
            "mouse_dy",
            "mouse_button_name",
            "mouse_pressed",
            "text",
            "element_state",
        ]
        attrs = [getattr(self, attr_name) for attr_name in attr_names]
        attrs = [int(attr) if isinstance(attr, float) else attr for attr in attrs]
        attrs = [
            f"{attr_name}=`{attr}`"
            for attr_name, attr in zip(attr_names, attrs)
            if attr
        ]
        rval = " ".join(attrs)
        return rval

    @classmethod
    def from_children(cls: Type["ActionEvent"], children_dicts: list) -> "ActionEvent":
        """Create an ActionEvent instance from a list of child event dictionaries.

        Args:
            children_dicts (list): List of dictionaries representing child events.

        Returns:
            ActionEvent: An instance of ActionEvent with the specified child events.
        """
        children = [ActionEvent(**child_dict) for child_dict in children_dicts]
        return ActionEvent(children=children)

    @classmethod
    def from_dict(
        cls: Type["ActionEvent"],
        action_dict: dict,
        handle_separator_variations: bool = True,
    ) -> "ActionEvent":
        """Get an ActionEvent from a dict.

        Args:
            action_dict (dict): A dictionary representing the action.
            handle_separator_variations (bool): Whether to attempt to handle variations
                in the key separator string (OpenAI sometimes returns "...><..." instead
                of " "...>-<...".

        Returns:
            (ActionEvent) The ActionEvent.
        """
        sep = config.ACTION_TEXT_SEP
        name_prefix = config.ACTION_TEXT_NAME_PREFIX
        name_suffix = config.ACTION_TEXT_NAME_SUFFIX
        children = []
        release_events = []
        if "text" in action_dict:
            # Splitting actions based on whether they are special keys or characters
            if action_dict["text"].startswith(name_prefix) and action_dict[
                "text"
            ].endswith(name_suffix):
                # handle multiple key separators
                # (each key separator must start and end with a prefix and suffix)
                default_sep = "".join([name_suffix, sep, name_prefix])
                variation_seps = ["".join([name_suffix, name_prefix])]
                key_seps = [default_sep]
                if handle_separator_variations:
                    key_seps += variation_seps

                prefix_len = len(name_prefix)
                suffix_len = len(name_suffix)

                key_names = utils.split_by_separators(
                    action_dict.get("text", "")[prefix_len:-suffix_len],
                    key_seps,
                )
                canonical_key_names = utils.split_by_separators(
                    action_dict.get("canonical_text", "")[prefix_len:-suffix_len],
                    key_seps,
                )
                logger.info(f"{key_names=}")
                logger.info(f"{canonical_key_names=}")

                # Process each key name and canonical key name found
                children = []
                release_events = []
                for key_name, canonical_key_name in zip_longest(
                    key_names,
                    canonical_key_names,
                ):
                    press, release = cls._create_key_events(
                        key_name, canonical_key_name
                    )
                    children.append(press)
                    release_events.append(
                        release
                    )  # Collect release events to append in reverse order later

            else:
                # Handling regular character sequences
                sep_len = len(sep)
                for key_char in action_dict["text"][:: sep_len + 1]:
                    # Press and release each character one after another
                    press, release = cls._create_key_events(key_char=key_char)
                    children.append(press)
                    children.append(release)
            children += release_events[::-1]
        rval = ActionEvent(**action_dict, children=children)
        return rval

    @classmethod
    def _create_key_events(
        cls: Type["ActionEvent"],
        key_name: str | None = None,
        canonical_key_name: str | None = None,
        key_char: str | None = None,
        canonical_key_char: str | None = None,
    ) -> list["ActionEvent"]:
        # This helper function creates press and release events for a given key_name
        # TODO: remove canonical?
        press_event = cls(
            name="press",
            key_name=key_name,
            # canonical_key_name=canonical_key_name,
            key_char=key_char,
            # canonical_key_char=canonical_key_char,
        )
        release_event = cls(
            name="release",
            key_name=key_name,
            # canonical_key_name=canonical_key_name,
            key_char=key_char,
            # canonical_key_char=canonical_key_char,
        )
        return press_event, release_event

    def scrub(self, scrubber: ScrubbingProvider) -> None:
        """Scrub the action event."""
        self.scrubbed_text = scrubber.scrub_text(self.text, is_separated=True)
        self.scrubbed_canonical_text = scrubber.scrub_text(
            self.canonical_text, is_separated=True
        )
        self.key_char = scrubber.scrub_text(self.key_char)
        self.canonical_key_char = scrubber.scrub_text(self.canonical_key_char)
        self.key_vk = scrubber.scrub_text(self.key_vk)

    def to_prompt_dict(self) -> dict[str, Any]:
        """Convert into a dict, excluding properties not necessary for prompting.

        Returns:
            dictionary containing relevant properties from the ActionEvent.
        """
        action_dict = deepcopy(
            {
                key: val
                for key, val in utils.row2dict(self, follow=False).items()
                if val not in EMPTY_VALS
                and not key.endswith("timestamp")
                and not key.endswith("id")
                and key not in ["reducer_names"]
                # and not isinstance(getattr(models.ActionEvent, key), property)
            }
        )
        if self.active_segment_description:
            for key in ("mouse_x", "mouse_y", "mouse_dx", "mouse_dy"):
                if key in action_dict:
                    del action_dict[key]
        if self.available_segment_descriptions:
            action_dict["available_segment_descriptions"] = (
                self.available_segment_descriptions
            )
        return action_dict


class A11yEvent(db.Base):
    """Class representing an accessibility (a11y) event in the database."""

    __tablename__ = "a11y_event"

    id = sa.Column(sa.Integer, primary_key=True)
    timestamp = sa.Column(ForceFloat)
    handle = sa.Column(sa.Integer)
    data = sa.Column(sa.JSON)

    __table_args__ = (
        sa.ForeignKeyConstraint(
            ["handle", "timestamp"], ["window_event.handle", "window_event.timestamp"]
        ),
    )

    window_event = sa.orm.relationship("WindowEvent", back_populates="a11y_event")


class WindowEvent(db.Base):
    """Class representing a window event in the database."""

    __tablename__ = "window_event"

    id = sa.Column(sa.Integer, primary_key=True)
    recording_timestamp = sa.Column(ForceFloat)
    recording_id = sa.Column(sa.ForeignKey("recording.id"))
    timestamp = sa.Column(ForceFloat)
    title = sa.Column(sa.String)
    left = sa.Column(sa.Integer)
    top = sa.Column(sa.Integer)
    width = sa.Column(sa.Integer)
    height = sa.Column(sa.Integer)
    handle = sa.Column(sa.Integer)

    __table_args__ = (
        sa.UniqueConstraint("handle", "timestamp", name="uix_handle_timestamp"),
    )

    recording = sa.orm.relationship("Recording", back_populates="window_events")
    action_events = sa.orm.relationship("ActionEvent", back_populates="window_event")
    a11y_event = sa.orm.relationship(
        "A11yEvent", uselist=False, back_populates="window_event"
    )

    @classmethod
    def get_active_window_event(
        cls: "WindowEvent",
        include_a11y_data: bool = True,
    ) -> "WindowEvent":
        """Get the active window event.

        Args:
            include_a11y_data (bool): whether to include a11y data.

        Returns:
            (WindowEvent) the active window event.
        """
        window_event_data = window.get_active_window_data(include_a11y_data)
        a11y_event = None

        if include_a11y_data:
            a11y_event_data = window_event_data.get("a11y_data")
            window_event_data.pop("a11y_data", None)
            a11y_event_handle = window_event_data.get("handle")
            a11y_event = A11yEvent(data=a11y_event_data, handle=a11y_event_handle)

        window_event = WindowEvent(**window_event_data)

        if a11y_event:
            window_event.a11y_event = a11y_event

        return window_event

    def scrub(self, scrubber: ScrubbingProvider | TextScrubbingMixin) -> None:
        """Scrub the window event."""
        self.title = scrubber.scrub_text(self.title)
        if self.state is not None:
            self.state = scrubber.scrub_dict(self.state)

    def to_prompt_dict(
        self,
        include_data: bool = True,
        add_centroid: bool = True,
        remove_bbox: bool = False,
    ) -> dict[str, Any]:
        """Convert into a dict, excluding properties not necessary for prompting.

        Args:
            include_data (bool): Whether to retain the "data" property of the .state
                attribute (contains operating system accessibility API data).

        Returns:
            dictionary containing relevant properties from the WindowEvent.
        """
<<<<<<< HEAD
        a11y_data = self.a11y_event.data

        if a11y_data:
            window_dict = deepcopy(
                {
                    key: val
                    for key, val in utils.row2dict(self, follow=False).items()
                    if val not in EMPTY_VALS
                    and not key.endswith("timestamp")
                    and not key.endswith("id")
                    # and not isinstance(getattr(models.WindowEvent, key), property)
                }
            )
            if "a11y_data" in window_dict:
                if include_data:
                    key_suffixes = [
                        "value",
                        "h",
                        "w",
                        "x",
                        "y",
                        "description",
                        "title",
                        "help",
                    ]
                    if sys.platform == "win32":
                        logger.warning(
                            "key_suffixes have not yet been defined on Windows."
                            "You can help by uncommenting the lines below and pasting "
                            "the contents of the window_dict into a new GitHub Issue."
                        )
                        # from pprint import pformat
                        # logger.info(f"window_dict=\n{pformat(window_dict)}")
                        # import ipdb; ipdb.set_trace()
                    if "a11y_data" in window_dict:
                        window_state = window_dict["a11y_data"]
                        window_state["data"] = utils.clean_dict(
                            utils.filter_keys(
                                window_state["data"],
                                key_suffixes,
                            )
                        )
                else:
                    window_dict["a11y_data"].pop("data")
                window_dict["a11y_data"].pop("meta")
            return window_dict
        return None
=======
        window_dict = deepcopy(
            {
                key: val
                for key, val in utils.row2dict(self, follow=False).items()
                if val not in EMPTY_VALS
                and not key.endswith("timestamp")
                and not key.endswith("id")
                # and not isinstance(getattr(models.WindowEvent, key), property)
            }
        )

        if add_centroid:
            left = window_dict["left"]
            top = window_dict["top"]
            width = window_dict["width"]
            height = window_dict["height"]

            # Compute the centroid of the bounding box
            centroid_x = left + width / 2
            centroid_y = top + height / 2

            # Add centroid in the prompt dict { "centroid": }
            window_dict["centroid"] = {
                "x": centroid_x,
                "y": centroid_y,
            }

        if remove_bbox:
            window_dict.pop("left")
            window_dict.pop("top")
            window_dict.pop("width")
            window_dict.pop("height")

        if "state" in window_dict:
            if include_data:
                key_suffixes = [
                    "value",
                    "h",
                    "w",
                    "x",
                    "y",
                    "description",
                    "title",
                    "help",
                ]
                if sys.platform == "win32":
                    logger.warning(
                        "key_suffixes have not yet been defined on Windows."
                        "You can help by uncommenting the lines below and pasting "
                        "the contents of the window_dict into a new GitHub Issue."
                    )
                    # from pprint import pformat
                    # logger.info(f"window_dict=\n{pformat(window_dict)}")
                    # import ipdb; ipdb.set_trace()
                window_state = window_dict["state"]
                window_state["data"] = utils.clean_dict(
                    utils.filter_keys(
                        window_state["data"],
                        key_suffixes,
                    )
                )
            else:
                window_dict["state"].pop("data")
            window_dict["state"].pop("meta")
        return window_dict
>>>>>>> dade1a10


class FrameCache:
    """Provide a caching mechanism for video frames to minimize IO operations.

    This class maintains a nested dictionary to store video frames by video
    filename and their respective timestamps. It offers functionalities to get
    frames from the cache or load them if they are not available in the cache.

    Attributes:
        capacity (int): The maximum number of frames that can be stored per video.
            If set to 0, the capacity is considered infinite.
        frames (dict): A nested dictionary to store frames by video filename and
            timestamp.
    """

    ENABLED = True

    def __init__(self, capacity: int = 0) -> None:
        """Initialize a new FrameCache instance with specified capacity.

        Args:
            capacity (int): The maximum number of frames to cache per video file.
        """
        self.capacity = capacity
        # Nested dictionary to store frames by video filename and timestamp
        self.frames = {}

    def get_frame(self, video_file_path: str, timestamp: float) -> Image.Image:
        """Retrieve a frame by video file path and timestamp from the cache.

        If the frame is not available in the cache, it logs a warning and loads
        the frame into the cache before returning it.

        Args:
            video_file_path (str): The path to the video file.
            timestamp (float): The timestamp of the frame in the video.

        Returns:
            Image.Image: The requested video frame.
        """
        # Check if the frame is cached
        if not (
            video_file_path in self.frames and timestamp in self.frames[video_file_path]
        ):
            # Issue a warning if the frame needs to be loaded without prior caching
            logger.warning(
                f"Frame at timestamp {timestamp} from {video_file_path} was not "
                "pre-cached. Loading it now, but consider using cache_frames to load "
                "batches."
            )
            # Load the frame since it wasn't cached
            self.cache_frames(video_file_path, [timestamp])
        return self.frames[video_file_path][timestamp]

    def cache_frames(self, video_file_path: str, timestamps: list[float]) -> None:
        """Cache multiple frames from a video file at specified timestamps.

        This method checks which frames are not already cached and loads them.
        It respects the capacity limit of the cache, potentially evicting the oldest
        cached frame to make room for new ones if the capacity is exceeded.

        Args:
            video_file_path (str): The path to the video file.
            timestamps (list[float]): A list of timestamps of frames to cache.

        Returns:
            None
        """
        # avoid circular import
        from openadapt import video

        # Ensure the dictionary for this video file is initialized
        if video_file_path not in self.frames:
            self.frames[video_file_path] = OrderedDict()

        # Load only the frames that have not been loaded yet
        uncached_timestamps = [
            t for t in timestamps if t not in self.frames[video_file_path]
        ]
        frames = video.extract_frames(video_file_path, uncached_timestamps)
        # Add loaded frames to cache, respecting capacity if not infinite
        for timestamp, frame in zip(uncached_timestamps, frames):
            if self.capacity > 0 and len(self.frames[video_file_path]) >= self.capacity:
                # Remove oldest frame if capacity is exceeded
                self.frames[video_file_path].popitem(last=False)
            self.frames[video_file_path][timestamp] = frame


# for use in Screenshot.image
frame_cache = FrameCache()


class Screenshot(db.Base):
    """Class representing a screenshot in the database."""

    __tablename__ = "screenshot"

    id = sa.Column(sa.Integer, primary_key=True)
    recording_timestamp = sa.Column(ForceFloat)
    recording_id = sa.Column(sa.ForeignKey("recording.id"))
    timestamp = sa.Column(ForceFloat)
    png_data = sa.Column(sa.LargeBinary)
    png_diff_data = sa.Column(sa.LargeBinary, nullable=True)
    png_diff_mask_data = sa.Column(sa.LargeBinary, nullable=True)
    # cropped_png_data = sa.Column(sa.LargeBinary, nullable=True)

    recording = sa.orm.relationship("Recording", back_populates="screenshots")
    action_event = sa.orm.relationship("ActionEvent", back_populates="screenshot")

    def __init__(
        self,
        *args: tuple,
        image: Image.Image | None = None,
        **kwargs: dict,
    ) -> None:
        """Initialize."""
        super().__init__(*args, **kwargs)
        self.initialize_instance_attributes()
        self._image = image

    def scrub(self, scrubber: ScrubbingProvider) -> None:
        """Scrub the screenshot."""

        def save_scrubbed_image(image: Image, setattr_name: str) -> None:
            """Save the scrubbed image."""
            scrubbed_image = scrubber.scrub_image(image)
            setattr(self, setattr_name, self.convert_png_to_binary(scrubbed_image))

        save_scrubbed_image(self.image, "png_data")
        if self.png_diff_data:
            save_scrubbed_image(self.diff, "png_diff_data")
        if self.png_diff_mask_data:
            save_scrubbed_image(self.diff_mask, "png_diff_mask_data")

    @sa.orm.reconstructor
    def initialize_instance_attributes(self) -> None:
        """Initialize attributes for both new and loaded objects."""
        # TODO: convert to png_data on save
        # TODO: replace prev with prev_timestamp?
        self.prev = None
        self._image = None
        self._cropped_image = None
        self._diff = None
        self._diff_mask = None
        self._base64 = None

    @property
    def image(self) -> Image.Image:
        """Get the image associated with the screenshot."""
        if not self._image:
            if self.png_data:
                self._image = self.convert_binary_to_png(self.png_data)
            else:
                # avoid circular import
                from openadapt import video

                video_file_path = video.get_video_file_path(self.recording_timestamp)
                if FrameCache.ENABLED:
                    if video_file_path not in frame_cache.frames:
                        screenshot_timestamps = [
                            screenshot.timestamp - self.recording.video_start_time
                            for screenshot in self.recording.screenshots
                        ]
                        frame_cache.cache_frames(video_file_path, screenshot_timestamps)
                    self._image = frame_cache.get_frame(
                        video_file_path,
                        self.timestamp - self.recording.video_start_time,
                    )
                else:
                    self._image = video.extract_frames(
                        video_file_path,
                        [self.timestamp - self.recording.video_start_time],
                    )[0]
        return self._image

    @property
    def cropped_image(self) -> Image.Image:
        """Return screenshot image cropped to corresponding action's active window."""
        if not self._cropped_image:
            # if events have been merged, the last event will be the parent, e.g.
            #   ipdb> [(action.name, action.timestamp) for action in self.action_event]
            #   [('move', 1714142176.1630979), ('click', 1714142174.4848516),
            #   ('singleclick', 1714142174.4537418)]
            # TODO: verify (e.g. assert)
            # TODO: rename action_event -> action_events?
            action_event = self.action_event[-1]
            self._cropped_image = self.crop_active_window(action_event)
            # TODO: save?
            # self.cropped_png_data = self.convert_png_to_binary(self._cropped_image)
        return self._cropped_image

    @property
    def base64(self) -> str:
        """Return data URI of JPEG encoded base64."""
        if not self._base64:
            self._base64 = utils.image2utf8(self.image)
        return self._base64

    @property
    def diff(self) -> Image.Image:
        """Get the difference between the current and previous screenshot."""
        if self.png_diff_data:
            return self.convert_binary_to_png(self.png_diff_data)

        assert self.prev, "Attempted to compute diff before setting prev"
        self._diff = ImageChops.difference(self.image, self.prev.image)
        return self._diff

    @property
    def diff_mask(self) -> Image.Image:
        """Get the difference mask between the current and previous screenshot."""
        if self.png_diff_mask_data:
            return self.convert_binary_to_png(self.png_diff_mask_data)

        if self.diff:
            self._diff_mask = self.diff.convert("1")
        return self._diff_mask

    @property
    def array(self) -> np.ndarray:
        """Get the NumPy array representation of the image."""
        return np.array(self.image)

    @classmethod
    def take_screenshot(cls: "Screenshot") -> "Screenshot":
        """Capture a screenshot."""
        image = utils.take_screenshot()
        screenshot = Screenshot(image=image)
        return screenshot

    def crop_active_window(self, action_event: ActionEvent) -> None:
        """Crop the screenshot to the active window defined by the action event."""
        window_event = action_event.window_event
        width_ratio, height_ratio = utils.get_scale_ratios(action_event)

        x0 = window_event.left * width_ratio
        y0 = window_event.top * height_ratio
        x1 = x0 + window_event.width * width_ratio
        y1 = y0 + window_event.height * height_ratio

        box = (x0, y0, x1, y1)
        cropped_image = self._image.crop(box)
        return cropped_image

    def convert_binary_to_png(self, image_binary: bytes) -> Image.Image:
        """Convert a binary image to a PNG image.

        Args:
            image_binary (bytes): The binary image data.

        Returns:
            Image: The PNG image.
        """
        buffer = io.BytesIO(image_binary)
        return Image.open(buffer)

    def convert_png_to_binary(self, image: Image.Image) -> bytes:
        """Convert a PNG image to binary image data.

        Args:
            image (Image): The PNG image.

        Returns:
            bytes: The binary image data.
        """
        buffer = io.BytesIO()
        image.save(buffer, format="PNG")
        return buffer.getvalue()


class AudioInfo(db.Base):
    """Class representing the audio from a recording in the database."""

    __tablename__ = "audio_info"

    id = sa.Column(sa.Integer, primary_key=True)
    timestamp = sa.Column(ForceFloat)
    flac_data = sa.Column(sa.LargeBinary)
    transcribed_text = sa.Column(sa.String)
    recording_timestamp = sa.Column(ForceFloat)
    recording_id = sa.Column(sa.ForeignKey("recording.id"))
    sample_rate = sa.Column(sa.Integer)
    words_with_timestamps = sa.Column(sa.Text)

    recording = sa.orm.relationship("Recording", back_populates="audio_info")


class PerformanceStat(db.Base):
    """Class representing a performance statistic in the database."""

    __tablename__ = "performance_stat"

    id = sa.Column(sa.Integer, primary_key=True)
    recording_timestamp = sa.Column(ForceFloat)
    recording_id = sa.Column(sa.ForeignKey("recording.id"))
    event_type = sa.Column(sa.String)
    start_time = sa.Column(sa.Integer)
    end_time = sa.Column(sa.Integer)
    window_id = sa.Column(sa.String)


class MemoryStat(db.Base):
    """Class representing a memory usage statistic in the database."""

    __tablename__ = "memory_stat"

    id = sa.Column(sa.Integer, primary_key=True)
    recording_timestamp = sa.Column(sa.Integer)
    recording_id = sa.Column(sa.ForeignKey("recording.id"))
    memory_usage_bytes = sa.Column(ForceFloat)
    timestamp = sa.Column(ForceFloat)


class ScrubbedRecording(db.Base):
    """Class representing a scrubbed recording in the database."""

    __tablename__ = "scrubbed_recording"

    id = sa.Column(sa.Integer, primary_key=True)
    timestamp = sa.Column(ForceFloat)

    recording_id = sa.Column(sa.ForeignKey("recording.id"))
    recording = sa.orm.relationship("Recording", back_populates="scrubbed_recordings")

    provider = sa.Column(sa.String)
    scrubbed = sa.Column(sa.Boolean)

    def get_provider_name(self) -> str:
        """Get the name of the scrubbing provider."""
        return ScrubProvider.as_options()[self.provider]

    def asdict(self) -> dict:
        """Return the scrubbed recording as a dictionary."""
        return {
            **super().asdict(),
            "provider": self.get_provider_name(),
            "recording": {
                "task_description": self.recording.task_description,
            },
            "original_recording": {
                "id": self.recording.original_recording_id,
                "task_description": self.recording.original_recording.task_description,
            },
        }


class Replay(db.Base):
    """Class representing a replay in the database."""

    __tablename__ = "replay"

    id = sa.Column(sa.Integer, primary_key=True)
    timestamp = sa.Column(ForceFloat)
    strategy_name = sa.Column(sa.String)
    strategy_args = sa.Column(sa.JSON)
    git_hash = sa.Column(sa.String)


def copy_sa_instance(sa_instance: db.Base, **kwargs: dict) -> db.Base:
    """Copy a SQLAlchemy instance.

    Args:
        sa_instance (Base): The SQLAlchemy instance to copy.
        **kwargs: Additional keyword arguments to pass to the copied instance.

    Returns:
        Base: The copied SQLAlchemy instance.
    """
    sa_instance.id

    table = sa_instance.__table__
    pk_columns = [k for k in table.primary_key.columns.keys()]
    fk_columns = [k.parent.name for k in table.foreign_keys]
    exclude_columns = pk_columns + fk_columns
    data = {
        c: getattr(sa_instance, c)
        for c in table.columns.keys()
        if c not in exclude_columns
    }
    data.update(kwargs)
    clone = sa_instance.__class__(**data)
    return clone


# avoid circular import
from openadapt import utils  # noqa<|MERGE_RESOLUTION|>--- conflicted
+++ resolved
@@ -553,8 +553,8 @@
         a11y_event = None
 
         if include_a11y_data:
-            a11y_event_data = window_event_data.get("a11y_data")
-            window_event_data.pop("a11y_data", None)
+            a11y_event_data = window_event_data.get("state")
+            window_event_data.pop("state", None)
             a11y_event_handle = window_event_data.get("handle")
             a11y_event = A11yEvent(data=a11y_event_data, handle=a11y_event_handle)
 
@@ -571,12 +571,7 @@
         if self.state is not None:
             self.state = scrubber.scrub_dict(self.state)
 
-    def to_prompt_dict(
-        self,
-        include_data: bool = True,
-        add_centroid: bool = True,
-        remove_bbox: bool = False,
-    ) -> dict[str, Any]:
+    def to_prompt_dict(self, include_data: bool = True) -> dict[str, Any]:
         """Convert into a dict, excluding properties not necessary for prompting.
 
         Args:
@@ -586,7 +581,6 @@
         Returns:
             dictionary containing relevant properties from the WindowEvent.
         """
-<<<<<<< HEAD
         a11y_data = self.a11y_event.data
 
         if a11y_data:
@@ -634,73 +628,6 @@
                 window_dict["a11y_data"].pop("meta")
             return window_dict
         return None
-=======
-        window_dict = deepcopy(
-            {
-                key: val
-                for key, val in utils.row2dict(self, follow=False).items()
-                if val not in EMPTY_VALS
-                and not key.endswith("timestamp")
-                and not key.endswith("id")
-                # and not isinstance(getattr(models.WindowEvent, key), property)
-            }
-        )
-
-        if add_centroid:
-            left = window_dict["left"]
-            top = window_dict["top"]
-            width = window_dict["width"]
-            height = window_dict["height"]
-
-            # Compute the centroid of the bounding box
-            centroid_x = left + width / 2
-            centroid_y = top + height / 2
-
-            # Add centroid in the prompt dict { "centroid": }
-            window_dict["centroid"] = {
-                "x": centroid_x,
-                "y": centroid_y,
-            }
-
-        if remove_bbox:
-            window_dict.pop("left")
-            window_dict.pop("top")
-            window_dict.pop("width")
-            window_dict.pop("height")
-
-        if "state" in window_dict:
-            if include_data:
-                key_suffixes = [
-                    "value",
-                    "h",
-                    "w",
-                    "x",
-                    "y",
-                    "description",
-                    "title",
-                    "help",
-                ]
-                if sys.platform == "win32":
-                    logger.warning(
-                        "key_suffixes have not yet been defined on Windows."
-                        "You can help by uncommenting the lines below and pasting "
-                        "the contents of the window_dict into a new GitHub Issue."
-                    )
-                    # from pprint import pformat
-                    # logger.info(f"window_dict=\n{pformat(window_dict)}")
-                    # import ipdb; ipdb.set_trace()
-                window_state = window_dict["state"]
-                window_state["data"] = utils.clean_dict(
-                    utils.filter_keys(
-                        window_state["data"],
-                        key_suffixes,
-                    )
-                )
-            else:
-                window_dict["state"].pop("data")
-            window_dict["state"].pop("meta")
-        return window_dict
->>>>>>> dade1a10
 
 
 class FrameCache:
