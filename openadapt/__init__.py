--- conflicted
+++ resolved
@@ -1,9 +1,5 @@
-<<<<<<< HEAD
 """OpenAdapt package.
 
 This package contains modules for the OpenAdapt project.
 """
-__version__ = "0.3.1"
-=======
-__version__ = "0.4.0"
->>>>>>> d15f683c
+__version__ = "0.4.0"