<<<<<<< HEAD
"""
OpenAdapt package

This package contains modules for the OpenAdapt project.
"""
=======
__version__ = "0.0.0"
>>>>>>> 5ab0e011
<|MERGE_RESOLUTION|>--- conflicted
+++ resolved
@@ -1,9 +1,6 @@
-<<<<<<< HEAD
 """
 OpenAdapt package
 
 This package contains modules for the OpenAdapt project.
 """
-=======
-__version__ = "0.0.0"
->>>>>>> 5ab0e011
+__version__ = "0.0.0"