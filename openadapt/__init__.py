<<<<<<< HEAD
"""OpenAdapt package.

This package contains modules for the OpenAdapt project.
"""
__version__ = "0.4.0"
=======
__version__ = "0.5.0"
>>>>>>> 7d0433a2
<|MERGE_RESOLUTION|>--- conflicted
+++ resolved
@@ -1,9 +1,5 @@
-<<<<<<< HEAD
 """OpenAdapt package.
 
 This package contains modules for the OpenAdapt project.
 """
-__version__ = "0.4.0"
-=======
-__version__ = "0.5.0"
->>>>>>> 7d0433a2
+__version__ = "0.5.0"