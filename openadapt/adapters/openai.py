"""Adapter for GPT4-V API.

https://platform.openai.com/docs/guides/vision
"""

from copy import deepcopy
from pprint import pformat
from typing import Any

from loguru import logger
from PIL import Image
import requests

from openadapt import cache, utils
from openadapt.config import config

MODEL_NAME = [
    "gpt-4-vision-preview",
    "gpt-4-turbo-2024-04-09",
    "gpt-4o",
][-1]
# TODO XXX: per model
MAX_TOKENS = 4096
# TODO XXX undocumented
MAX_IMAGES = None


def create_payload(
    prompt: str,
    system_prompt: str | None = None,
    images: list[Image.Image] | None = None,
    model: str = MODEL_NAME,
    detail: str = "high",  # "low" or "high"
    max_tokens: int | None = None,
) -> dict:
    """Create payload for prompting.

    Args:
        prompt: the prompt
        system_prompt: the system prompt
        images: list of images
        model: name of OpenAI model
        detail: detail level of images, "low" or "high"
        max_tokens: maximum number of tokens

    Returns:
        dict containing prompt payload
    """
    max_tokens = max_tokens or MAX_TOKENS
    if max_tokens > MAX_TOKENS:
        logger.warning(f"{max_tokens=} {MAX_TOKENS=}")
        max_tokens = MAX_TOKENS

    """Creates the payload for the API request."""
    messages = [
        {
            "role": "user",
            "content": [
                {
                    "type": "text",
                    "text": prompt,
                },
            ],
        },
    ]

    images = images or []
    for image in images:
        base64_image = utils.image2utf8(image)
        messages[0]["content"].append(
            {
                "type": "image_url",
                "image_url": {
                    "url": base64_image,
                    "detail": detail,
                },
            }
        )

    if system_prompt:
        messages = [
            {
                "role": "system",
                "content": [
                    {
                        "type": "text",
                        "text": system_prompt,
                    }
                ],
            }
        ] + messages

    rval = {
        "model": model,
        "messages": messages,
    }
    if max_tokens:
        rval["max_tokens"] = max_tokens
    return rval


@cache.cache()
def get_response(
    payload: dict,
    api_key: str = config.OPENAI_API_KEY,
) -> requests.Response:
    """Sends a request to the OpenAI API and returns the response.

    Args:
        payload: dictionary returned by create_payload
        api_key (str): api key

    Returns:
        response from OpenAI API
    """
    headers = {
        "Content-Type": "application/json",
        "Authorization": f"Bearer {api_key}",
    }
    response = requests.post(
        "https://api.openai.com/v1/chat/completions",
        headers=headers,
        json=payload,
    )
    return response


def get_completion(payload: dict, dev_mode: bool = False) -> str:
    """Sends a request to the OpenAI API and returns the first message.

    Args:
        payload (dict): dictionary returned by create_payload
        dev_mode (bool): whether to launch a debugger on error

    Returns:
        (str) first message from the response
    """
    response = get_response(payload)
    response.raise_for_status()
    result = response.json()
    logger.info(f"result=\n{pformat(result)}")
    if "error" in result:
        error = result["error"]
        message = error["message"]
        # TODO: fail after maximum number of attempts
        if "retry your request" in message:
            return get_completion(payload)
        elif dev_mode:
            import ipdb

            ipdb.set_trace()
            # TODO: handle more errors
        else:
            raise ValueError(result["error"]["message"])
    choices = result["choices"]
    choice = choices[0]
    message = choice["message"]
    content = message["content"]
    return content


def log_payload(payload: dict[Any, Any]) -> None:
    """Logs a payload after removing base-64 encoded values recursively."""
    # TODO: detect base64 encoded strings dynamically
    # messages["content"][{"image_url": ...
    # payload["messages"][1]["content"][9]["image_url"]
    payload_copy = deepcopy(payload)
    for message in payload_copy["messages"]:
        for content in message["content"]:
            if "image_url" in content:
                content["image_url"]["url"] = "[REDACTED]"
    logger.info(f"payload=\n{pformat(payload_copy)}")


def prompt(
    prompt: str,
    system_prompt: str | None = None,
    images: list[Image.Image] | None = None,
    max_tokens: int | None = None,
    detail: str = "high",
) -> str:
    """Get prompt completion from OpenAI.

    Args:
        prompt: the prompt
        system_prompt: the system prompt
        images: list of images
        model: name of OpenAI model
        detail: detail level of images, "low" or "high"
        max_tokens: maximum number of tokens

    Returns:
        string containing the first message from the response
    """
    logger.info(f"system_prompt=\n{system_prompt}")
    logger.info(f"prompt=\n{prompt}")
    logger.info(f"{len(images)=}")
    payload = create_payload(
        prompt,
        system_prompt,
        images,
        max_tokens=max_tokens,
        detail=detail,
    )
<<<<<<< HEAD
    logger.debug(f"payload=\n{pformat(payload)}")
=======
    log_payload(payload)
>>>>>>> e0995c91
    result = get_completion(payload)
    logger.info(f"result=\n{pformat(result)}")
    return result<|MERGE_RESOLUTION|>--- conflicted
+++ resolved
@@ -202,11 +202,7 @@
         max_tokens=max_tokens,
         detail=detail,
     )
-<<<<<<< HEAD
-    logger.debug(f"payload=\n{pformat(payload)}")
-=======
     log_payload(payload)
->>>>>>> e0995c91
     result = get_completion(payload)
     logger.info(f"result=\n{pformat(result)}")
     return result