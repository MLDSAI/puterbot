from datetime import datetime, timedelta
from io import BytesIO
import base64
import os
import sys
import time
import inspect

from loguru import logger
from PIL import Image, ImageDraw, ImageFont
import mss
import mss.base
import numpy as np

from openadapt.common import MOUSE_EVENTS, KEY_EVENTS


EMPTY = (None, [], {}, "")


def configure_logging(logger, log_level):
    log_level_override = os.getenv("LOG_LEVEL")
    log_level = log_level_override or log_level
    logger.remove()
    logger.add(sys.stderr, level=log_level)
    logger.debug(f"{log_level=}")
    


def row2dict(row, follow=True):
    if isinstance(row, dict):
        return row
    try_follow = [
        "children",
    ] if follow else []
    to_follow = [key for key in try_follow if hasattr(row, key)]

    # follow children recursively
    if "children" in to_follow:
        to_follow = {key: {} for key in to_follow}
        to_follow["children"]["follow"] = to_follow

    try_include = [
        "key",
        "text",
        "canonical_key",
        "canonical_text",
    ]
    to_include = [key for key in try_include if hasattr(row, key)]
    row_dict = row.asdict(follow=to_follow, include=to_include)
    return row_dict


def round_timestamps(events, num_digits):
    for event in events:
        if isinstance(event, dict):
            continue
        prev_timestamp = event.timestamp
        event.timestamp = round(event.timestamp, num_digits)
        logger.debug(f"{prev_timestamp=} {event.timestamp=}")
        if hasattr(event, "children") and event.children:
            round_timestamps(event.children, num_digits)


def rows2dicts(
    rows,
    drop_empty=True,
    drop_constant=True,
    num_digits=None,
):
    if num_digits:
        round_timestamps(rows, num_digits)
    row_dicts = [row2dict(row) for row in rows]
    if drop_empty:
        keep_keys = set()
        for row_dict in row_dicts:
            for key in row_dict:
                if row_dict[key] not in EMPTY:
                    keep_keys.add(key)
        for row_dict in row_dicts:
            for key in list(row_dict.keys()):
                if key not in keep_keys:
                    del row_dict[key]
    if drop_constant:
        key_to_values = {}
        for row_dict in row_dicts:
            for key in row_dict:
                key_to_values.setdefault(key, set())
                value = repr(row_dict[key])
                key_to_values[key].add(value)
        for row_dict in row_dicts:
            for key in list(row_dict.keys()):
                value = row_dict[key]
                if (
                    len(key_to_values[key]) <= 1
                    or drop_empty and value in EMPTY
                ):
                    del row_dict[key]
    for row_dict in row_dicts:
        # TODO: keep attributes in children which vary across parents
        if "children" in row_dict:
            row_dict["children"] = rows2dicts(
                row_dict["children"], drop_empty, drop_constant,
            )
    return row_dicts


def override_double_click_interval_seconds(override_value):
    get_double_click_interval_seconds.override_value = override_value


def get_double_click_interval_seconds():
    if hasattr(get_double_click_interval_seconds, "override_value"):
        return get_double_click_interval_seconds.override_value
    if sys.platform == "darwin":
        from AppKit import NSEvent
        return NSEvent.doubleClickInterval()
    elif sys.platform == "win32":
        # https://stackoverflow.com/a/31686041/95989
        from ctypes import windll
        return windll.user32.GetDoubleClickTime() / 1000
    else:
        raise Exception(f"Unsupported {sys.platform=}")


def get_double_click_distance_pixels():
    if sys.platform == "darwin":
        # From https://developer.apple.com/documentation/appkit/nspressgesturerecognizer/1527495-allowablemovement:
        #     The default value of this property is the same as the
        #     double-click distance.
        # TODO: do this more robustly; see:
        # https://forum.xojo.com/t/get-allowed-unit-distance-between-doubleclicks-on-macos/35014/7
        from AppKit import NSPressGestureRecognizer
        return NSPressGestureRecognizer.new().allowableMovement()
    elif sys.platform == "win32":
        import win32api
        import win32con
        x = win32api.GetSystemMetrics(win32con.SM_CXDOUBLECLK)
        y = win32api.GetSystemMetrics(win32con.SM_CYDOUBLECLK)
        if x != y:
            logger.warning(f"{x=} != {y=}")
        return max(x, y)
    else:
        raise Exception(f"Unsupported {sys.platform=}")


def get_monitor_dims():
    sct = mss.mss()
    monitor = sct.monitors[0]
    monitor_width = monitor["width"]
    monitor_height = monitor["height"]
    return monitor_width, monitor_height


def draw_ellipse(
    x, y, image,
    width_pct=.03,
    height_pct=.03,
    fill_transparency=.25,
    outline_transparency=.5,
    outline_width=2,
):
    overlay = Image.new("RGBA", image.size)
    draw = ImageDraw.Draw(overlay)
    max_dim = max(image.size)
    width = width_pct * max_dim
    height = height_pct * max_dim
    x0 = x - width / 2
    x1 = x + width / 2
    y0 = y - height / 2
    y1 = y + height / 2
    xy = (x0, y0, x1, y1)
    fill_opacity = int(255 * fill_transparency)
    outline_opacity = int(255 * outline_transparency)
    fill = (255, 0, 0, fill_opacity)
    outline = (0, 0, 0, outline_opacity)
    draw.ellipse(xy, fill=fill, outline=outline, width=outline_width)
    image = Image.alpha_composite(image, overlay)
    return image, width, height


def get_font(original_font_name, font_size):
    font_names = [
        original_font_name,
        original_font_name.lower(),
    ]
    for font_name in font_names:
        logger.debug(f"Attempting to load {font_name=}...")
        try:
            return ImageFont.truetype(font_name, font_size)
        except OSError as exc:
            logger.debug(f"Unable to load {font_name=}, {exc=}")
    raise


def draw_text(
    x, y, text, image,
    font_size_pct=0.01,
    font_name="Arial.ttf",
    fill=(255, 0, 0),
    stroke_fill=(255, 255, 255),
    stroke_width=3,
    outline=False,
    outline_padding=10,
):
    overlay = Image.new("RGBA", image.size)
    draw = ImageDraw.Draw(overlay)
    max_dim = max(image.size)
    font_size = int(font_size_pct * max_dim)
    font = get_font(font_name, font_size)
    fill = (255, 0, 0)
    stroke_fill = (255, 255, 255)
    stroke_width = 3
    text_bbox = font.getbbox(text)
    bbox_left, bbox_top, bbox_right, bbox_bottom = text_bbox
    bbox_width = bbox_right - bbox_left
    bbox_height = bbox_bottom - bbox_top
    if outline:
        x0 = x - bbox_width / 2 - outline_padding
        x1 = x + bbox_width / 2 + outline_padding
        y0 = y - bbox_height / 2 - outline_padding
        y1 = y + bbox_height / 2 + outline_padding
        image = draw_rectangle(x0, y0, x1, y1, image, invert=True)
    xy = (x, y)
    draw.text(
        xy,
        text=text,
        font=font,
        fill=fill,
        stroke_fill=stroke_fill,
        stroke_width=stroke_width,
        # https://pillow.readthedocs.io/en/stable/handbook/text-anchors.html#text-anchors
        anchor="mm",
    )
    image = Image.alpha_composite(image, overlay)
    return image


def draw_rectangle(
    x0, y0, x1, y1, image,
    bg_color=(0, 0, 0),
    fg_color=(255, 255, 255),
    outline_color=(255, 0, 0),
    bg_transparency=0.25,
    fg_transparency=0,
    outline_transparency=0.5,
    outline_width=2,
    invert=False,
):
    if invert:
        bg_color, fg_color = fg_color, bg_color
        bg_transparency, fg_transparency = fg_transparency, bg_transparency
    bg_opacity = int(255 * bg_transparency)
    overlay = Image.new("RGBA", image.size, bg_color + (bg_opacity,))
    draw = ImageDraw.Draw(overlay)
    xy = (x0, y0, x1, y1)
    fg_opacity = int(255 * fg_transparency)
    outline_opacity = int(255 * outline_transparency)
    fill = fg_color + (fg_opacity,)
    outline = outline_color + (outline_opacity,)
    draw.rectangle(xy, fill=fill, outline=outline, width=outline_width)
    image = Image.alpha_composite(image, overlay)
    return image


def get_scale_ratios(action_event):
    recording = action_event.recording
    image = action_event.screenshot.image
    width_ratio = image.width / recording.monitor_width
    height_ratio = image.height / recording.monitor_height
    return width_ratio, height_ratio


def display_event(
    action_event,
    marker_width_pct=.03,
    marker_height_pct=.03,
    marker_fill_transparency=.25,
    marker_outline_transparency=.5,
    diff=False,
):
    recording = action_event.recording
    window_event = action_event.window_event
    screenshot = action_event.screenshot
    if diff and screenshot.diff:
        image = screenshot.diff.convert("RGBA")
    else:
        image = screenshot.image.convert("RGBA")
    width_ratio, height_ratio = get_scale_ratios(action_event)

    # dim area outside window event
    x0 = window_event.left * width_ratio
    y0 = window_event.top * height_ratio
    x1 = x0 + window_event.width * width_ratio
    y1 = y0 + window_event.height * height_ratio
    image = draw_rectangle(x0, y0, x1, y1, image, outline_width=5)

    # display diff bbox
    if diff:
        diff_bbox = screenshot.diff.getbbox()
        if diff_bbox:
            x0, y0, x1, y1 = diff_bbox
            image = draw_rectangle(
                x0, y0, x1, y1, image,
                outline_color=(255, 0, 0),
                bg_transparency=0,
                fg_transparency=0,
                #outline_transparency=.75,
                outline_width=20,
            )

    # draw click marker
    if action_event.name in MOUSE_EVENTS:
        x = action_event.mouse_x * width_ratio
        y = action_event.mouse_y * height_ratio
        image, ellipse_width, ellipse_height = draw_ellipse(x, y, image)

        # draw text
        dx = action_event.mouse_dx or 0
        dy = action_event.mouse_dy or 0
        d_text = f" {dx=} {dy=}" if dx or dy else ""
        text = f"{action_event.name}{d_text}"
        image = draw_text(x, y + ellipse_height / 2, text, image)
    elif action_event.name in KEY_EVENTS:
        x = recording.monitor_width * width_ratio / 2
        y = recording.monitor_height * height_ratio / 2
        text = action_event.text
        image = draw_text(x, y, text, image, outline=True)
    else:
        raise Exception("unhandled {action_event.name=}")

    return image


def image2utf8(image):
    image = image.convert("RGB")
    buffered = BytesIO()
    image.save(buffered, format="JPEG")
    image_str = base64.b64encode(buffered.getvalue())
    base64_prefix = bytes("data:image/jpeg;base64,", encoding="utf-8")
    image_base64 = base64_prefix + image_str
    image_utf8 = image_base64.decode("utf-8")
    return image_utf8


_start_time = None
_start_perf_counter = None


def set_start_time(value=None):
    global _start_time
    _start_time = value or time.time()
    logger.debug(f"{_start_time=}")
    return _start_time


def get_timestamp(is_global=False):
    global _start_time
    return _start_time + time.perf_counter()


# https://stackoverflow.com/a/50685454
def evenly_spaced(arr, N):
    if N >= len(arr):
        return arr
    idxs = set(np.round(np.linspace(0, len(arr) - 1, N)).astype(int))
    return [val for idx, val in enumerate(arr) if idx in idxs]


def take_screenshot() -> mss.base.ScreenShot:
    with mss.mss() as sct:
        # monitor 0 is all in one
        monitor = sct.monitors[0]
        sct_img = sct.grab(monitor)
    return sct_img


def get_strategy_class_by_name():
    from openadapt.strategies import BaseReplayStrategy
    strategy_classes = BaseReplayStrategy.__subclasses__()
    class_by_name = {
        cls.__name__: cls
        for cls in strategy_classes
    }
    logger.debug(f"{class_by_name=}")
    return class_by_name

<<<<<<< HEAD
def get_functions(name):
    """
    Get a dictionary of function names to functions for all non-private functions

    Usage:

        if __name__ == "__main__":
            fire.Fire(utils.get_functions(__name__))

    Args:
        name: string containing name of module in sys.modules

    Returns:
        A dictionary of function names to functions.
    """
    functions = {}
    for name, obj in inspect.getmembers(sys.modules[name]):
        if inspect.isfunction(obj) and not name.startswith("_"):
            functions[name] = obj
    return functions
=======

def strip_element_state(action_event):
    action_event.element_state = None
    for child in action_event.children:
        strip_element_state(child)
    return action_event
>>>>>>> 4ea4ba83
<|MERGE_RESOLUTION|>--- conflicted
+++ resolved
@@ -385,7 +385,6 @@
     logger.debug(f"{class_by_name=}")
     return class_by_name
 
-<<<<<<< HEAD
 def get_functions(name):
     """
     Get a dictionary of function names to functions for all non-private functions
@@ -406,11 +405,10 @@
         if inspect.isfunction(obj) and not name.startswith("_"):
             functions[name] = obj
     return functions
-=======
+
 
 def strip_element_state(action_event):
     action_event.element_state = None
     for child in action_event.children:
         strip_element_state(child)
-    return action_event
->>>>>>> 4ea4ba83
+    return action_event