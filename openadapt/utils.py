--- conflicted
+++ resolved
@@ -16,12 +16,8 @@
 import mss.base
 import numpy as np
 
-<<<<<<< HEAD
 from openadapt.config import DT_FMT
-from openadapt.common import MOUSE_EVENTS, KEY_EVENTS
-=======
 from openadapt import common
->>>>>>> 2bbe0368
 
 
 # TODO: move to config.py
