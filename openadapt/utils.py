"""Utility functions for OpenAdapt.

This module provides various utility functions used throughout OpenAdapt.
"""

from collections import defaultdict
from io import BytesIO
from logging import StreamHandler
from typing import Union
import base64
import inspect
import os
import sys
import threading
import time

from loguru import logger
from PIL import Image, ImageDraw, ImageFont
import fire
import matplotlib.pyplot as plt
import mss
import mss.base
import numpy as np

from openadapt import common, config
from openadapt.db import BaseModel
from openadapt.logging import filter_log_messages
from openadapt.models import ActionEvent

EMPTY = (None, [], {}, "")

_logger_lock = threading.Lock()


def configure_logging(logger: logger, log_level: str) -> None:
    """Configure the logging settings for OpenAdapt.

    Args:
        logger (logger): The logger object.
        log_level (str): The desired log level.
    """
    # TODO: redact log messages
    #  (https://github.com/Delgan/loguru/issues/17#issuecomment-717526130)
    log_level_override = os.getenv("LOG_LEVEL")
    log_level = log_level_override or log_level

    with _logger_lock:
        logger.remove()
        logger_format = (
            "<green>{time:YYYY-MM-DD HH:mm:ss.SSS}</green> | "
            "<level>{level: <8}</level> | "
            "<cyan>{name}</cyan>:<cyan>{function}</cyan>:<cyan>{line}</cyan> "
            "- <level>{message}</level>"
        )
        logger.add(
            StreamHandler(sys.stderr),
            colorize=True,
            level=log_level,
            enqueue=True,
            format=logger_format,
            filter=(
                filter_log_messages if config.MAX_NUM_WARNINGS_PER_SECOND > 0 else None
            ),
        )
        logger.debug(f"{log_level=}")


def row2dict(row: Union[dict, BaseModel], follow: bool = True) -> dict:
    """Convert a row object to a dictionary.

    Args:
        row: The row object.
        follow (bool): Flag indicating whether to follow children. Defaults to True.

    Returns:
        dict: The row object converted to a dictionary.
    """
    if isinstance(row, dict):
        return row
    try_follow = ["children"] if follow else []
    to_follow = [key for key in try_follow if hasattr(row, key)]

    # follow children recursively
    if "children" in to_follow:
        to_follow = {key: {} for key in to_follow}
        to_follow["children"]["follow"] = to_follow

    try_include = [
        "key",
        "text",
        "canonical_key",
        "canonical_text",
    ]
    to_include = [key for key in try_include if hasattr(row, key)]
    row_dict = row.asdict(follow=to_follow, include=to_include)
    return row_dict


def round_timestamps(events: list[ActionEvent], num_digits: int) -> None:
    """Round timestamps in a list of events.

    Args:
        events (list): The list of events.
        num_digits (int): The number of digits to round to.
    """
    for event in events:
        if isinstance(event, dict):
            continue
        prev_timestamp = event.timestamp
        event.timestamp = round(event.timestamp, num_digits)
        logger.debug(f"{prev_timestamp=} {event.timestamp=}")
        if hasattr(event, "children") and event.children:
            round_timestamps(event.children, num_digits)


def rows2dicts(
    rows: list[ActionEvent],
    drop_empty: bool = True,
    drop_constant: bool = True,
    num_digits: int = None,
) -> list[dict]:
    """Convert a list of rows to a list of dictionaries.

    Args:
        rows (list): The list of rows.
        drop_empty (bool): Flag indicating whether to drop empty rows. Defaults to True.
        drop_constant (bool): Flag indicating whether to drop rows with constant values.
          Defaults to True.
        num_digits (int): The number of digits to round timestamps to. Defaults to None.

    Returns:
        list: The list of dictionaries representing the rows.
    """
    if num_digits:
        round_timestamps(rows, num_digits)
    row_dicts = [row2dict(row) for row in rows]
    if drop_empty:
        keep_keys = set()
        for row_dict in row_dicts:
            for key in row_dict:
                if row_dict[key] not in EMPTY:
                    keep_keys.add(key)
        for row_dict in row_dicts:
            for key in list(row_dict.keys()):
                if key not in keep_keys:
                    del row_dict[key]
    if drop_constant:
        key_to_values = {}
        for row_dict in row_dicts:
            for key in row_dict:
                key_to_values.setdefault(key, set())
                value = repr(row_dict[key])
                key_to_values[key].add(value)
        for row_dict in row_dicts:
            for key in list(row_dict.keys()):
                value = row_dict[key]
                if len(key_to_values[key]) <= 1 or drop_empty and value in EMPTY:
                    del row_dict[key]
    for row_dict in row_dicts:
        # TODO: keep attributes in children which vary across parents
        if "children" in row_dict:
            row_dict["children"] = rows2dicts(
                row_dict["children"],
                drop_empty,
                drop_constant,
            )
    return row_dicts


def override_double_click_interval_seconds(
    override_value: float,
) -> None:
    """Override the double click interval in seconds.

    Args:
        override_value (float): The new value for the double click interval.
    """
    get_double_click_interval_seconds.override_value = override_value


def get_double_click_interval_seconds() -> float:
    """Get the double click interval in seconds.

    Returns:
        float: The double click interval in seconds.
    """
    if hasattr(get_double_click_interval_seconds, "override_value"):
        return get_double_click_interval_seconds.override_value
    if sys.platform == "darwin":
        from AppKit import NSEvent

        return NSEvent.doubleClickInterval()
    elif sys.platform == "win32":
        # https://stackoverflow.com/a/31686041/95989
        from ctypes import windll

        return windll.user32.GetDoubleClickTime() / 1000
    else:
        raise Exception(f"Unsupported {sys.platform=}")


def get_double_click_distance_pixels() -> int:
    """Get the double click distance in pixels.

    Returns:
        int: The double click distance in pixels.
    """
    if sys.platform == "darwin":
        # From https://developer.apple.com/documentation/appkit/nspressgesturerecognizer/1527495-allowablemovement:  # noqa: E501
        #     The default value of this property is the same as the
        #     double-click distance.
        # TODO: do this more robustly; see:
        # https://forum.xojo.com/t/get-allowed-unit-distance-between-doubleclicks-on-macos/35014/7
        from AppKit import NSPressGestureRecognizer

        return NSPressGestureRecognizer.new().allowableMovement()
    elif sys.platform == "win32":
        import win32api
        import win32con

        x = win32api.GetSystemMetrics(win32con.SM_CXDOUBLECLK)
        y = win32api.GetSystemMetrics(win32con.SM_CYDOUBLECLK)
        if x != y:
            logger.warning(f"{x=} != {y=}")
        return max(x, y)
    else:
        raise Exception(f"Unsupported {sys.platform=}")


def get_monitor_dims() -> tuple:
    """Get the dimensions of the monitor.

    Returns:
        tuple: The width and height of the monitor.
    """
    sct = mss.mss()
    monitor = sct.monitors[0]
    monitor_width = monitor["width"]
    monitor_height = monitor["height"]
    return monitor_width, monitor_height


# TODO: move parameters to config
def draw_ellipse(
    x: float,
    y: float,
    image: Image.Image,
    width_pct: float = 0.03,
    height_pct: float = 0.03,
    fill_transparency: float = 0.25,
    outline_transparency: float = 0.5,
    outline_width: int = 2,
) -> tuple[Image.Image, float, float]:
    """Draw an ellipse on the image.

    Args:
        x (float): The x-coordinate of the center of the ellipse.
        y (float): The y-coordinate of the center of the ellipse.
        image (Image.Image): The image to draw on.
        width_pct (float): The percentage of the image width
          for the width of the ellipse.
        height_pct (float): The percentage of the image height
          for the height of the ellipse.
        fill_transparency (float): The transparency of the ellipse fill.
        outline_transparency (float): The transparency of the ellipse outline.
        outline_width (int): The width of the ellipse outline.

    Returns:
        Image.Image: The image with the ellipse drawn on it.
        float: The width of the ellipse.
        float: The height of the ellipse.
    """
    overlay = Image.new("RGBA", image.size)
    draw = ImageDraw.Draw(overlay)
    max_dim = max(image.size)
    width = width_pct * max_dim
    height = height_pct * max_dim
    x0 = x - width / 2
    x1 = x + width / 2
    y0 = y - height / 2
    y1 = y + height / 2
    xy = (x0, y0, x1, y1)
    fill_opacity = int(255 * fill_transparency)
    outline_opacity = int(255 * outline_transparency)
    fill = (255, 0, 0, fill_opacity)
    outline = (0, 0, 0, outline_opacity)
    draw.ellipse(xy, fill=fill, outline=outline, width=outline_width)
    image = Image.alpha_composite(image, overlay)
    return image, width, height


def get_font(original_font_name: str, font_size: int) -> ImageFont.FreeTypeFont:
    """Get a font object.

    Args:
        original_font_name (str): The original font name.
        font_size (int): The font size.

    Returns:
        PIL.ImageFont.FreeTypeFont: The font object.
    """
    font_names = [
        original_font_name,
        original_font_name.lower(),
    ]
    for font_name in font_names:
        logger.debug(f"Attempting to load {font_name=}...")
        try:
            return ImageFont.truetype(font_name, font_size)
        except OSError as exc:
            logger.debug(f"Unable to load {font_name=}, {exc=}")
    raise


def draw_text(
    x: float,
    y: float,
    text: str,
    image: Image.Image,
    font_size_pct: float = 0.01,
    font_name: str = "Arial.ttf",
    fill: tuple = (255, 0, 0),
    stroke_fill: tuple = (255, 255, 255),
    stroke_width: int = 3,
    outline: bool = False,
    outline_padding: int = 10,
) -> Image.Image:
    """Draw text on the image.

    Args:
        x (float): The x-coordinate of the text anchor point.
        y (float): The y-coordinate of the text anchor point.
        text (str): The text to draw.
        image (PIL.Image.Image): The image to draw on.
        font_size_pct (float): The percentage of the image size
          for the font size. Defaults to 0.01.
        font_name (str): The name of the font. Defaults to "Arial.ttf".
        fill (tuple): The color of the text. Defaults to (255, 0, 0) (red).
        stroke_fill (tuple): The color of the text stroke.
          Defaults to (255, 255, 255) (white).
        stroke_width (int): The width of the text stroke. Defaults to 3.
        outline (bool): Flag indicating whether to draw an outline
          around the text. Defaults to False.
        outline_padding (int): The padding size for the outline. Defaults to 10.

    Returns:
        PIL.Image.Image: The image with the text drawn on it.
    """
    overlay = Image.new("RGBA", image.size)
    draw = ImageDraw.Draw(overlay)
    max_dim = max(image.size)
    font_size = int(font_size_pct * max_dim)
    font = get_font(font_name, font_size)
    fill = (255, 0, 0)
    stroke_fill = (255, 255, 255)
    stroke_width = 3
    text_bbox = font.getbbox(text)
    bbox_left, bbox_top, bbox_right, bbox_bottom = text_bbox
    bbox_width = bbox_right - bbox_left
    bbox_height = bbox_bottom - bbox_top
    if outline:
        x0 = x - bbox_width / 2 - outline_padding
        x1 = x + bbox_width / 2 + outline_padding
        y0 = y - bbox_height / 2 - outline_padding
        y1 = y + bbox_height / 2 + outline_padding
        image = draw_rectangle(x0, y0, x1, y1, image, invert=True)
    xy = (x, y)
    draw.text(
        xy,
        text=text,
        font=font,
        fill=fill,
        stroke_fill=stroke_fill,
        stroke_width=stroke_width,
        # https://pillow.readthedocs.io/en/stable/handbook/text-anchors.html#text-anchors
        anchor="mm",
    )
    image = Image.alpha_composite(image, overlay)
    return image


def draw_rectangle(
    x0: float,
    y0: float,
    x1: float,
    y1: float,
    image: Image.Image,
    bg_color: tuple = (0, 0, 0),
    fg_color: tuple = (255, 255, 255),
    outline_color: tuple = (255, 0, 0),
    bg_transparency: float = 0.25,
    fg_transparency: float = 0,
    outline_transparency: float = 0.5,
    outline_width: int = 2,
    invert: bool = False,
) -> Image.Image:
    """Draw a rectangle on the image.

    Args:
        x0 (float): The x-coordinate of the top-left corner of the rectangle.
        y0 (float): The y-coordinate of the top-left corner of the rectangle.
        x1 (float): The x-coordinate of the bottom-right corner of the rectangle.
        y1 (float): The y-coordinate of the bottom-right corner of the rectangle.
        image (PIL.Image.Image): The image to draw on.
        bg_color (tuple): The background color of the rectangle.
          Defaults to (0, 0, 0) (black).
        fg_color (tuple): The foreground color of the rectangle.
          Defaults to (255, 255, 255) (white).
        outline_color (tuple): The color of the rectangle outline.
          Defaults to (255, 0, 0) (red).
        bg_transparency (float): The transparency of the rectangle
          background. Defaults to 0.25.
        fg_transparency (float): The transparency of the rectangle
          foreground. Defaults to 0.
        outline_transparency (float): The transparency of the rectangle
          outline. Defaults to 0.5.
        outline_width (int): The width of the rectangle outline.
          Defaults to 2.
        invert (bool): Flag indicating whether to invert the colors.
          Defaults to False.

    Returns:
        PIL.Image.Image: The image with the rectangle drawn on it.
    """
    if invert:
        bg_color, fg_color = fg_color, bg_color
        bg_transparency, fg_transparency = (
            fg_transparency,
            bg_transparency,
        )
    bg_opacity = int(255 * bg_transparency)
    overlay = Image.new("RGBA", image.size, bg_color + (bg_opacity,))
    draw = ImageDraw.Draw(overlay)
    xy = (x0, y0, x1, y1)
    fg_opacity = int(255 * fg_transparency)
    outline_opacity = int(255 * outline_transparency)
    fill = fg_color + (fg_opacity,)
    outline = outline_color + (outline_opacity,)
    draw.rectangle(xy, fill=fill, outline=outline, width=outline_width)
    image = Image.alpha_composite(image, overlay)
    return image


def get_scale_ratios(action_event: ActionEvent) -> tuple[float, float]:
    """Get the scale ratios for the action event.

    Args:
        action_event (ActionEvent): The action event.

    Returns:
        float: The width ratio.
        float: The height ratio.
    """
    recording = action_event.recording
    image = action_event.screenshot.image
    width_ratio = image.width / recording.monitor_width
    height_ratio = image.height / recording.monitor_height
    return width_ratio, height_ratio


def display_event(
    action_event: ActionEvent,
    marker_width_pct: float = 0.03,
    marker_height_pct: float = 0.03,
    marker_fill_transparency: float = 0.25,
    marker_outline_transparency: float = 0.5,
    diff: bool = False,
) -> Image.Image:
    """Display an action event on the image.

    Args:
        action_event (ActionEvent): The action event to display.
        marker_width_pct (float): The percentage of the image width
          for the marker width. Defaults to 0.03.
        marker_height_pct (float): The percentage of the image height
          for the marker height. Defaults to 0.03.
        marker_fill_transparency (float): The transparency of the
          marker fill. Defaults to 0.25.
        marker_outline_transparency (float): The transparency of the
          marker outline. Defaults to 0.5.
        diff (bool): Flag indicating whether to display the diff image.
          Defaults to False.

    Returns:
        PIL.Image.Image: The image with the action event displayed on it.
    """
    recording = action_event.recording
    window_event = action_event.window_event
    screenshot = action_event.screenshot
    if diff and screenshot.diff:
        image = screenshot.diff.convert("RGBA")
    else:
        image = screenshot.image.convert("RGBA")
    width_ratio, height_ratio = get_scale_ratios(action_event)

    # dim area outside window event
    x0 = window_event.left * width_ratio
    y0 = window_event.top * height_ratio
    x1 = x0 + window_event.width * width_ratio
    y1 = y0 + window_event.height * height_ratio
    image = draw_rectangle(x0, y0, x1, y1, image, outline_width=5)

    # display diff bbox
    if diff:
        diff_bbox = screenshot.diff.getbbox()
        if diff_bbox:
            x0, y0, x1, y1 = diff_bbox
            image = draw_rectangle(
                x0,
                y0,
                x1,
                y1,
                image,
                outline_color=(255, 0, 0),
                bg_transparency=0,
                fg_transparency=0,
                # outline_transparency=.75,
                outline_width=20,
            )

    # draw click marker
    if action_event.name in common.MOUSE_EVENTS:
        x = action_event.mouse_x * width_ratio
        y = action_event.mouse_y * height_ratio
        image, ellipse_width, ellipse_height = draw_ellipse(x, y, image)

        # draw text
        dx = action_event.mouse_dx or 0
        dy = action_event.mouse_dy or 0
        d_text = f" {dx=} {dy=}" if dx or dy else ""
        text = f"{action_event.name}{d_text}"
        image = draw_text(x, y + ellipse_height / 2, text, image)
    elif action_event.name in common.KEY_EVENTS:
        x = recording.monitor_width * width_ratio / 2
        y = recording.monitor_height * height_ratio / 2
        text = action_event.text

        if config.SCRUB_ENABLED:
<<<<<<< HEAD
            from openadapt import scrub

            text = scrub.scrub_text(text, is_separated=True)
=======
            import spacy

            if spacy.util.is_package(
                config.SPACY_MODEL_NAME
            ):  # Check if the model is installed
                from openadapt.privacy.providers.presidio import (
                    PresidioScrubbingProvider,
                )

                text = PresidioScrubbingProvider().scrub_text(text, is_separated=True)
            else:
                logger.warning(
                    f"SpaCy model not installed! {config.SPACY_MODEL_NAME=}. Using"
                    " original text."
                )

>>>>>>> 5151cb55
        image = draw_text(x, y, text, image, outline=True)
    else:
        raise Exception("unhandled {action_event.name=}")

    return image


def image2utf8(image: Image.Image) -> str:
    """Convert an image to UTF-8 format.

    Args:
        image (PIL.Image.Image): The image to convert.

    Returns:
        str: The UTF-8 encoded image.
    """
    image = image.convert("RGB")
    buffered = BytesIO()
    image.save(buffered, format="JPEG")
    image_str = base64.b64encode(buffered.getvalue())
    base64_prefix = bytes("data:image/jpeg;base64,", encoding="utf-8")
    image_base64 = base64_prefix + image_str
    image_utf8 = image_base64.decode("utf-8")
    return image_utf8


_start_time = None
_start_perf_counter = None


def set_start_time(value: float = None) -> float:
    """Set the start time for performance measurements.

    Args:
        value (float): The start time value. Defaults to the current time.

    Returns:
        float: The start time.
    """
    global _start_time
    _start_time = value or time.time()
    logger.debug(f"{_start_time=}")
    return _start_time


def get_timestamp(is_global: bool = False) -> float:
    """Get the current timestamp.

    Args:
        is_global (bool): Flag indicating whether to use the global
          start time. Defaults to False.

    Returns:
        float: The current timestamp.
    """
    global _start_time
    return _start_time + time.perf_counter()


# https://stackoverflow.com/a/50685454
def evenly_spaced(arr: list, N: list) -> list:
    """Get evenly spaced elements from the array.

    Args:
        arr (list): The input array.
        N (int): The number of elements to get.

    Returns:
        list: The evenly spaced elements.
    """
    if N >= len(arr):
        return arr
    idxs = set(np.round(np.linspace(0, len(arr) - 1, N)).astype(int))
    return [val for idx, val in enumerate(arr) if idx in idxs]


def take_screenshot() -> mss.base.ScreenShot:
    """Take a screenshot.

    Returns:
        mss.base.ScreenShot: The screenshot.
    """
    with mss.mss() as sct:
        # monitor 0 is all in one
        monitor = sct.monitors[0]
        sct_img = sct.grab(monitor)
    return sct_img


def get_strategy_class_by_name() -> dict:
    """Get a dictionary of strategy classes by their names.

    Returns:
        dict: A dictionary of strategy classes.
    """
    from openadapt.strategies import BaseReplayStrategy

    strategy_classes = BaseReplayStrategy.__subclasses__()
    class_by_name = {cls.__name__: cls for cls in strategy_classes}
    logger.debug(f"{class_by_name=}")
    return class_by_name


def plot_performance(recording_timestamp: float = None) -> None:
    """Plot the performance of the event processing and writing.

    Args:
        recording_timestamp (float): The timestamp of the recording
          (defaults to latest).
    """
    type_to_proc_times = defaultdict(list)
    type_to_timestamps = defaultdict(list)
    event_types = set()

    # avoid circular import
    from openadapt import crud

    if not recording_timestamp:
        recording_timestamp = crud.get_latest_recording().timestamp
    perf_stats = crud.get_perf_stats(recording_timestamp)
    for perf_stat in perf_stats:
        event_type = perf_stat.event_type
        start_time = perf_stat.start_time
        end_time = perf_stat.end_time
        type_to_proc_times[event_type].append(end_time - start_time)
        event_types.add(event_type)
        type_to_timestamps[event_type].append(start_time)

    fig, ax = plt.subplots(1, 1, figsize=(20, 10))
    for event_type in type_to_proc_times:
        x = type_to_timestamps[event_type]
        y = type_to_proc_times[event_type]
        ax.scatter(x, y, label=event_type)
    ax.legend()
    ax.set_ylabel("Duration (seconds)")

    mem_stats = crud.get_memory_stats(recording_timestamp)
    timestamps = []
    mem_usages = []
    for mem_stat in mem_stats:
        mem_usages.append(mem_stat.memory_usage_bytes)
        timestamps.append(mem_stat.timestamp)

    memory_ax = ax.twinx()
    memory_ax.plot(
        timestamps,
        mem_usages,
        label="memory usage",
        color="red",
    )
    memory_ax.set_ylabel("Memory Usage (bytes)")

    if len(mem_usages) > 0:
        # Get the handles and labels from both axes
        handles1, labels1 = ax.get_legend_handles_labels()
        handles2, labels2 = memory_ax.get_legend_handles_labels()

        # Combine the handles and labels from both axes
        all_handles = handles1 + handles2
        all_labels = labels1 + labels2

        ax.legend(all_handles, all_labels)

    ax.set_title(f"{recording_timestamp=}")

    # TODO: add PROC_WRITE_BY_EVENT_TYPE
    fname_parts = ["performance", str(recording_timestamp)]
    fname = "-".join(fname_parts) + ".png"
    os.makedirs(config.DIRNAME_PERFORMANCE_PLOTS, exist_ok=True)
    fpath = os.path.join(config.DIRNAME_PERFORMANCE_PLOTS, fname)
    logger.info(f"{fpath=}")
    plt.savefig(fpath)
    os.system(f"open {fpath}")


def strip_element_state(action_event: ActionEvent) -> ActionEvent:
    """Strip the element state from the action event and its children.

    Args:
        action_event (ActionEvent): The action event to strip.

    Returns:
        ActionEvent: The action event without element state.
    """
    action_event.element_state = None
    for child in action_event.children:
        strip_element_state(child)
    return action_event


def get_functions(name: str) -> dict:
    """Get a dictionary of function names to functions for all non-private functions.

    Usage:

        if __name__ == "__main__":
            fire.Fire(utils.get_functions(__name__))

    Args:
        name (str): The name of the module to get functions from.

    Returns:
        dict: A dictionary of function names to functions.
    """
    functions = {}
    for name, obj in inspect.getmembers(sys.modules[name]):
        if inspect.isfunction(obj) and not name.startswith("_"):
            functions[name] = obj
    return functions


if __name__ == "__main__":
    fire.Fire(get_functions(__name__))<|MERGE_RESOLUTION|>--- conflicted
+++ resolved
@@ -536,11 +536,6 @@
         text = action_event.text
 
         if config.SCRUB_ENABLED:
-<<<<<<< HEAD
-            from openadapt import scrub
-
-            text = scrub.scrub_text(text, is_separated=True)
-=======
             import spacy
 
             if spacy.util.is_package(
@@ -557,7 +552,6 @@
                     " original text."
                 )
 
->>>>>>> 5151cb55
         image = draw_text(x, y, text, image, outline=True)
     else:
         raise Exception("unhandled {action_event.name=}")
