--- conflicted
+++ resolved
@@ -23,13 +23,8 @@
 import numpy as np
 
 from openadapt import common, config
-<<<<<<< HEAD
-from openadapt.db import BaseModel
+from openadapt.db import db
 from openadapt.logging_config import filter_log_messages
-=======
-from openadapt.db import db
-from openadapt.logging import filter_log_messages
->>>>>>> 5fa12ebd
 from openadapt.models import ActionEvent
 
 EMPTY = (None, [], {}, "")
