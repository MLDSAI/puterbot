<<<<<<< HEAD
=======
"""openadapt.app.cards module.

This module provides functions for managing UI cards in the OpenAdapt application.
"""

>>>>>>> c8159242
from subprocess import Popen
import signal

from nicegui import ui

from openadapt.app.objects.local_file_picker import LocalFilePicker
from openadapt.app.util import get_scrub, set_dark, set_scrub, sync_switch

PROC = None


def settings(dark_mode: bool) -> None:
    """Display the settings dialog.

    Args:
        dark_mode (bool): Current dark mode setting.
    """
    with ui.dialog() as settings, ui.card():
<<<<<<< HEAD
        dark_switch = ui.switch(
            "Dark mode", on_change=lambda: set_dark(dark_mode, dark_switch.value)
        )
        sync_switch(dark_switch, dark_mode)

        scrub_switch = ui.switch(
            "Scrubbing", on_change=lambda: set_scrub(scrub_switch.value)
        )
        sync_switch(scrub_switch, get_scrub())
=======
        s = ui.switch(
            "Dark mode",
            on_change=lambda: set_dark(dark_mode, s.value),
        )
        sync_switch(s, dark_mode)
        ui.button("Close", on_click=lambda: settings.close())
>>>>>>> c8159242

        ui.button("Close", on_click=lambda: settings.close())
    settings.open()


def select_import(f: callable) -> None:
    """Display the import file selection dialog.

    Args:
        f (callable): Function to call when import button is clicked.
    """

    async def pick_file() -> None:
        result = await LocalFilePicker(".")
        ui.notify(f"Selected {result[0]}" if result else "No file selected.")
        selected_file.text = result[0] if result else ""
        import_button.enabled = True if result else False

    with ui.dialog() as import_dialog, ui.card():
        with ui.column():
            ui.button("Select File", on_click=pick_file).props("icon=folder")
            selected_file = ui.label("")
            selected_file.visible = False
            import_button = ui.button(
                "Import",
                on_click=lambda: f(selected_file.text, delete.value),
            )
            import_button.enabled = False
            delete = ui.checkbox("Delete file after import")

    import_dialog.open()


def recording_prompt(options: list[str], record_button: ui.widgets.Button) -> None:
    """Display the recording prompt dialog.

    Args:
        options (list): List of autocomplete options.
        record_button (nicegui.widgets.Button): Record button widget.
    """
    if PROC is None:
        with ui.dialog() as dialog, ui.card():
            ui.label("Enter a name for the recording: ")
            ui.input(
                label="Name",
                placeholder="test",
                autocomplete=options,
                on_change=lambda e: result.set_text(e),
            )
            result = ui.label()

            with ui.row():
                ui.button("Close", on_click=dialog.close)
                ui.button("Enter", on_click=lambda: on_record())

            dialog.open()

    def terminate() -> None:
        global process
        process.send_signal(signal.SIGINT)

        # Wait for process to terminate
        process.wait()
        ui.notify("Stopped recording")
        record_button._props["name"] = "radio_button_checked"
        record_button.on("click", lambda: recording_prompt(options, record_button))

        process = None

    def begin() -> None:
        name = result.text.__getattribute__("value")

        ui.notify(f"Recording {name}... Press CTRL + C in terminal window to cancel")
        PROC = Popen("python3 -m openadapt.record " + name, shell=True)
        record_button._props["name"] = "stop"
        record_button.on("click", lambda: terminate())
        record_button.update()
        return PROC

    def on_record() -> None:
        global PROC
        dialog.close()
        PROC = begin()<|MERGE_RESOLUTION|>--- conflicted
+++ resolved
@@ -1,11 +1,8 @@
-<<<<<<< HEAD
-=======
 """openadapt.app.cards module.
 
 This module provides functions for managing UI cards in the OpenAdapt application.
 """
 
->>>>>>> c8159242
 from subprocess import Popen
 import signal
 
@@ -24,7 +21,6 @@
         dark_mode (bool): Current dark mode setting.
     """
     with ui.dialog() as settings, ui.card():
-<<<<<<< HEAD
         dark_switch = ui.switch(
             "Dark mode", on_change=lambda: set_dark(dark_mode, dark_switch.value)
         )
@@ -34,14 +30,6 @@
             "Scrubbing", on_change=lambda: set_scrub(scrub_switch.value)
         )
         sync_switch(scrub_switch, get_scrub())
-=======
-        s = ui.switch(
-            "Dark mode",
-            on_change=lambda: set_dark(dark_mode, s.value),
-        )
-        sync_switch(s, dark_mode)
-        ui.button("Close", on_click=lambda: settings.close())
->>>>>>> c8159242
 
         ui.button("Close", on_click=lambda: settings.close())
     settings.open()
