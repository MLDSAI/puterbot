"""openadapt.app.cards module.

This module provides functions for managing UI cards in the OpenAdapt application.
"""

from datetime import datetime
from subprocess import Popen
import signal

from nicegui import ui

from openadapt.app.objects.local_file_picker import LocalFilePicker
<<<<<<< HEAD
from openadapt.app.util import set_dark, sync_switch
from openadapt.crud import newSession
=======
from openadapt.app.util import get_scrub, set_dark, set_scrub, sync_switch
>>>>>>> 8afb5c5a

record_proc = None


def settings(dark_mode: bool) -> None:
    """Display the settings dialog.

    Args:
        dark_mode (bool): Current dark mode setting.
    """
    with ui.dialog() as settings, ui.card():
        dark_switch = ui.switch(
            "Dark mode", on_change=lambda: set_dark(dark_mode, dark_switch.value)
        )
        sync_switch(dark_switch, dark_mode)

        scrub_switch = ui.switch(
            "Scrubbing", on_change=lambda: set_scrub(scrub_switch.value)
        )
        sync_switch(scrub_switch, get_scrub())

        ui.button("Close", on_click=lambda: settings.close())
    settings.open()


def select_import(f: callable) -> None:
    """Display the import file selection dialog.

    Args:
        f (callable): Function to call when import button is clicked.
    """

    async def pick_file() -> None:
        result = await LocalFilePicker(".")
        ui.notify(f"Selected {result[0]}" if result else "No file selected.")
        selected_file.text = result[0] if result else ""
        import_button.enabled = True if result else False

    with ui.dialog() as import_dialog, ui.card():
        with ui.column():
            ui.button("Select File", on_click=pick_file).props("icon=folder")
            selected_file = ui.label("")
            selected_file.visible = False
            import_button = ui.button(
                "Import",
                on_click=lambda: f(selected_file.text, delete.value),
            )
            import_button.enabled = False
            delete = ui.checkbox("Delete file after import")

    import_dialog.open()


def stop_record() -> None:
    """Stop the current recording session."""
    global record_proc
    if record_proc is not None:
        record_proc.send_signal(signal.SIGINT)

        # wait for process to terminate
        record_proc.wait()
        record_proc = None


def quick_record() -> None:
    """Run a recording session with no option for recording name (uses date instead)."""
    global record_proc
    newSession()
    now = datetime.now().strftime("%d/%m/%Y %H:%M:%S")
    record_proc = Popen(
        f"python -m openadapt.record '{now}'",
        shell=True,
    )


def recording_prompt(options: list[str], record_button: ui.button) -> None:
    """Display the recording prompt dialog.

    Args:
        options (list): List of autocomplete options.
        record_button (nicegui.widgets.Button): Record button widget.
    """
    if record_proc is None:
        with ui.dialog() as dialog, ui.card():
            ui.label("Enter a name for the recording: ")
            ui.input(
                label="Name",
                placeholder="test",
                autocomplete=options,
                on_change=lambda e: result.set_text(e),
            )
            result = ui.label()

            with ui.row():
                ui.button("Close", on_click=dialog.close)
                ui.button("Enter", on_click=lambda: on_record())

            dialog.open()

    def terminate() -> None:
        global record_proc
        record_proc.send_signal(signal.SIGINT)

        # wait for process to terminate
        record_proc.wait()
        ui.notify("Stopped recording")
        record_button._props["name"] = "radio_button_checked"
        record_button.on("click", lambda: recording_prompt(options, record_button))

        record_proc = None

    def begin() -> None:
        name = result.text.__getattribute__("value")

        ui.notify(
            f"Recording {name}... Press CTRL + C in terminal window to cancel",
        )
        newSession()
        proc = Popen(
            "python -m openadapt.record " + name,
            shell=True,
        )
        record_button._props["name"] = "stop"
        record_button.on("click", lambda: terminate())
        record_button.update()
        return proc

    def on_record() -> None:
        global record_proc
        dialog.close()
        record_proc = begin()<|MERGE_RESOLUTION|>--- conflicted
+++ resolved
@@ -10,12 +10,8 @@
 from nicegui import ui
 
 from openadapt.app.objects.local_file_picker import LocalFilePicker
-<<<<<<< HEAD
-from openadapt.app.util import set_dark, sync_switch
+from openadapt.app.util import get_scrub, set_dark, set_scrub, sync_switch
 from openadapt.crud import newSession
-=======
-from openadapt.app.util import get_scrub, set_dark, set_scrub, sync_switch
->>>>>>> 8afb5c5a
 
 record_proc = None
 
