"""API endpoints for recordings."""

from fastapi import APIRouter, WebSocket
from loguru import logger

from openadapt.app import cards
from openadapt.db import crud
from openadapt.events import get_events
from openadapt.models import Recording
from openadapt.utils import display_event, image2utf8, row2dict


class RecordingsAPI:
    """API endpoints for recordings."""

    def __init__(self) -> None:
        """Initialize the RecordingsAPI class."""
        self.app = APIRouter()

    def attach_routes(self) -> APIRouter:
        """Attach routes to the FastAPI app."""
        self.app.add_api_route("", self.get_recordings, response_model=None)
        self.app.add_api_route(
            "/scrubbed", self.get_scrubbed_recordings, response_model=None
        )
        self.app.add_api_route("/start", self.start_recording)
        self.app.add_api_route("/stop", self.stop_recording)
        self.app.add_api_route("/status", self.recording_status)
        self.recording_detail_route()
        return self.app

    @staticmethod
    def get_recordings() -> dict[str, list[Recording]]:
        """Get all recordings."""
<<<<<<< HEAD
        session = crud.get_new_session(read_only=True)
        recordings = crud.get_all_recordings(session)
        return {"recordings": recordings}
=======
        session = crud.get_new_session()
        recordings = crud.get_all_recordings(session)
        return {"recordings": recordings}

    @staticmethod
    def get_scrubbed_recordings() -> dict[str, list[Recording]]:
        """Get all scrubbed recordings."""
        session = crud.get_new_session()
        recordings = crud.get_all_scrubbed_recordings(session)
        return {"recordings": recordings}
>>>>>>> b438c9cf

    @staticmethod
    def start_recording() -> dict[str, str]:
        """Start a recording session."""
<<<<<<< HEAD
        quick_record()
        return {"message": "Recording started", "status": 200}
=======
        await crud.acquire_db_lock()
        cards.quick_record()
        return {"message": "Recording started"}
>>>>>>> b438c9cf

    @staticmethod
    def stop_recording() -> dict[str, str]:
        """Stop a recording session."""
<<<<<<< HEAD
        stop_record()
=======
        cards.stop_record()
        crud.release_db_lock()
>>>>>>> b438c9cf
        return {"message": "Recording stopped"}

    @staticmethod
    def recording_status() -> dict[str, bool]:
        """Get the recording status."""
        return {"recording": cards.is_recording()}

    def recording_detail_route(self) -> None:
        """Add the recording detail route as a websocket."""

        @self.app.websocket("/{recording_id}")
        async def get_recording_detail(websocket: WebSocket, recording_id: int) -> None:
            """Get a specific recording and its action events."""
            await websocket.accept()
<<<<<<< HEAD
            session = crud.get_new_session(read_only=True)
            recording = crud.get_recording_by_id(session, recording_id)

            await websocket.send_json(
                {"type": "recording", "value": recording.asdict()}
            )

            action_events = get_events(session, recording)

            await websocket.send_json(
                {"type": "num_events", "value": len(action_events)}
            )

            for action_event in action_events:
                event_dict = row2dict(action_event)
                try:
                    image = display_event(action_event)
                    width, height = image.size
                    image = image2utf8(image)
                except Exception:
                    logger.info("Failed to display event")
                    image = None
                    width, height = 0, 0
                event_dict["screenshot"] = image
                event_dict["dimensions"] = {"width": width, "height": height}
                if event_dict["key"]:
                    event_dict["key"] = str(event_dict["key"])
                if event_dict["canonical_key"]:
                    event_dict["canonical_key"] = str(event_dict["canonical_key"])
                if event_dict["reducer_names"]:
                    event_dict["reducer_names"] = list(event_dict["reducer_names"])
                await websocket.send_json({"type": "action_event", "value": event_dict})

            await websocket.close()
=======
            session = crud.get_new_session()
            with session:
                recording = crud.get_recording_by_id(recording_id, session)

                await websocket.send_json(
                    {"type": "recording", "value": recording.asdict()}
                )

                action_events = get_events(recording, session=session)

                await websocket.send_json(
                    {"type": "num_events", "value": len(action_events)}
                )

                def convert_to_str(event_dict: dict) -> dict:
                    """Convert the keys to strings."""
                    if "key" in event_dict:
                        event_dict["key"] = str(event_dict["key"])
                    if "canonical_key" in event_dict:
                        event_dict["canonical_key"] = str(event_dict["canonical_key"])
                    if "reducer_names" in event_dict:
                        event_dict["reducer_names"] = list(event_dict["reducer_names"])
                    if "children" in event_dict:
                        for child_event in event_dict["children"]:
                            convert_to_str(child_event)

                for action_event in action_events:
                    event_dict = row2dict(action_event)
                    try:
                        image = display_event(action_event)
                        width, height = image.size
                        image = image2utf8(image)
                    except Exception:
                        logger.info("Failed to display event")
                        image = None
                        width, height = 0, 0
                    event_dict["screenshot"] = image
                    event_dict["dimensions"] = {"width": width, "height": height}

                    convert_to_str(event_dict)
                    await websocket.send_json(
                        {"type": "action_event", "value": event_dict}
                    )

                await websocket.close()
>>>>>>> b438c9cf
<|MERGE_RESOLUTION|>--- conflicted
+++ resolved
@@ -32,44 +32,27 @@
     @staticmethod
     def get_recordings() -> dict[str, list[Recording]]:
         """Get all recordings."""
-<<<<<<< HEAD
         session = crud.get_new_session(read_only=True)
-        recordings = crud.get_all_recordings(session)
-        return {"recordings": recordings}
-=======
-        session = crud.get_new_session()
         recordings = crud.get_all_recordings(session)
         return {"recordings": recordings}
 
     @staticmethod
     def get_scrubbed_recordings() -> dict[str, list[Recording]]:
         """Get all scrubbed recordings."""
-        session = crud.get_new_session()
+        session = crud.get_new_session(read_only=True)
         recordings = crud.get_all_scrubbed_recordings(session)
         return {"recordings": recordings}
->>>>>>> b438c9cf
 
     @staticmethod
-    def start_recording() -> dict[str, str]:
+    def start_recording() -> dict[str, str | int]:
         """Start a recording session."""
-<<<<<<< HEAD
-        quick_record()
+        cards.quick_record()
         return {"message": "Recording started", "status": 200}
-=======
-        await crud.acquire_db_lock()
-        cards.quick_record()
-        return {"message": "Recording started"}
->>>>>>> b438c9cf
 
     @staticmethod
     def stop_recording() -> dict[str, str]:
         """Stop a recording session."""
-<<<<<<< HEAD
-        stop_record()
-=======
         cards.stop_record()
-        crud.release_db_lock()
->>>>>>> b438c9cf
         return {"message": "Recording stopped"}
 
     @staticmethod
@@ -84,7 +67,6 @@
         async def get_recording_detail(websocket: WebSocket, recording_id: int) -> None:
             """Get a specific recording and its action events."""
             await websocket.accept()
-<<<<<<< HEAD
             session = crud.get_new_session(read_only=True)
             recording = crud.get_recording_by_id(session, recording_id)
 
@@ -98,6 +80,18 @@
                 {"type": "num_events", "value": len(action_events)}
             )
 
+            def convert_to_str(event_dict: dict) -> dict:
+                """Convert the keys to strings."""
+                if "key" in event_dict:
+                    event_dict["key"] = str(event_dict["key"])
+                if "canonical_key" in event_dict:
+                    event_dict["canonical_key"] = str(event_dict["canonical_key"])
+                if "reducer_names" in event_dict:
+                    event_dict["reducer_names"] = list(event_dict["reducer_names"])
+                if "children" in event_dict:
+                    for child_event in event_dict["children"]:
+                        convert_to_str(child_event)
+
             for action_event in action_events:
                 event_dict = row2dict(action_event)
                 try:
@@ -110,59 +104,8 @@
                     width, height = 0, 0
                 event_dict["screenshot"] = image
                 event_dict["dimensions"] = {"width": width, "height": height}
-                if event_dict["key"]:
-                    event_dict["key"] = str(event_dict["key"])
-                if event_dict["canonical_key"]:
-                    event_dict["canonical_key"] = str(event_dict["canonical_key"])
-                if event_dict["reducer_names"]:
-                    event_dict["reducer_names"] = list(event_dict["reducer_names"])
+
+                convert_to_str(event_dict)
                 await websocket.send_json({"type": "action_event", "value": event_dict})
 
-            await websocket.close()
-=======
-            session = crud.get_new_session()
-            with session:
-                recording = crud.get_recording_by_id(recording_id, session)
-
-                await websocket.send_json(
-                    {"type": "recording", "value": recording.asdict()}
-                )
-
-                action_events = get_events(recording, session=session)
-
-                await websocket.send_json(
-                    {"type": "num_events", "value": len(action_events)}
-                )
-
-                def convert_to_str(event_dict: dict) -> dict:
-                    """Convert the keys to strings."""
-                    if "key" in event_dict:
-                        event_dict["key"] = str(event_dict["key"])
-                    if "canonical_key" in event_dict:
-                        event_dict["canonical_key"] = str(event_dict["canonical_key"])
-                    if "reducer_names" in event_dict:
-                        event_dict["reducer_names"] = list(event_dict["reducer_names"])
-                    if "children" in event_dict:
-                        for child_event in event_dict["children"]:
-                            convert_to_str(child_event)
-
-                for action_event in action_events:
-                    event_dict = row2dict(action_event)
-                    try:
-                        image = display_event(action_event)
-                        width, height = image.size
-                        image = image2utf8(image)
-                    except Exception:
-                        logger.info("Failed to display event")
-                        image = None
-                        width, height = 0, 0
-                    event_dict["screenshot"] = image
-                    event_dict["dimensions"] = {"width": width, "height": height}
-
-                    convert_to_str(event_dict)
-                    await websocket.send_json(
-                        {"type": "action_event", "value": event_dict}
-                    )
-
-                await websocket.close()
->>>>>>> b438c9cf
+            await websocket.close()