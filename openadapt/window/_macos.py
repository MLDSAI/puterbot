from pprint import pprint
import pickle

from loguru import logger
import atomacos
import AppKit
import ApplicationServices
import Quartz


def get_active_window_state():
    # pywinctl performance on mac is unusable, see:
    # https://github.com/Kalmat/PyWinCtl/issues/29
    meta = get_active_window_meta()
    data = get_window_data(meta)
    title_parts = [
        meta["kCGWindowOwnerName"],
        meta["kCGWindowName"],
    ]
    title_parts = [part for part in title_parts if part]
    title = " ".join(title_parts)
    window_id = meta["kCGWindowNumber"]
    bounds = meta["kCGWindowBounds"]
    left = bounds["X"]
    top = bounds["Y"]
    width = bounds["Width"]
    height = bounds["Height"]
    rval = {
        "title": title,
        "left": left,
        "top": top,
        "width": width,
        "height": height,
        "window_id": window_id,
        "meta": meta,
        "data": data,
    }
    rval = deepconvert_objc(rval)
    try:
        pickle.dumps(rval, protocol=pickle.HIGHEST_PROTOCOL)
    except Exception as exc:
        logger.warning(f"{exc=}")
        rval.pop("data")
    return rval


def get_active_window_meta():
    windows = Quartz.CGWindowListCopyWindowInfo(
        (
            Quartz.kCGWindowListExcludeDesktopElements
            | Quartz.kCGWindowListOptionOnScreenOnly
        ),
        Quartz.kCGNullWindowID,
    )
    active_windows_info = [win for win in windows if win["kCGWindowLayer"] == 0]
    active_window_info = active_windows_info[0]
    return active_window_info


def get_active_window(window_meta):
    pid = window_meta["kCGWindowOwnerPID"]
    app_ref = ApplicationServices.AXUIElementCreateApplication(pid)
    error_code, window = ApplicationServices.AXUIElementCopyAttributeValue(
        app_ref, "AXFocusedWindow", None
    )
    if error_code:
        logger.error("Error getting focused window")
        return None
    return window


def get_window_data(window_meta):
    window = get_active_window(window_meta)
    state = dump_state(window)
    return state


def dump_state(element, elements=None):
    elements = elements or set()
    if element in elements:
        return
    elements.add(element)

    if isinstance(element, AppKit.NSArray) or isinstance(element, list):
        state = []
        for child in element:
            _state = dump_state(child, elements)
            if _state:
                state.append(_state)
        return state
    elif isinstance(element, AppKit.NSDictionary) or isinstance(element, dict):
        state = {}
        for k, v in element.items():
            _state = dump_state(v, elements)
            if _state:
                state[k] = _state
        return state
    else:
        error_code, attr_names = ApplicationServices.AXUIElementCopyAttributeNames(
            element, None
        )
        if attr_names:
            state = {}
            for attr_name in attr_names:
                # don't traverse back up
                # for WindowEvents:
                if "parent" in attr_name.lower():
                    continue
                # for ActionEvents:
                if attr_name in ("AXTopLevelUIElement", "AXWindow"):
                    continue

                (
                    error_code,
                    attr_val,
                ) = ApplicationServices.AXUIElementCopyAttributeValue(
                    element,
                    attr_name,
                    None,
                )

                # for ActionEvents
                if attr_name == "AXRole" and "application" in attr_val.lower():
                    continue

                _state = dump_state(attr_val, elements)
                if _state:
                    state[attr_name] = _state
            return state
        else:
            return element


# https://github.com/autopkg/autopkg/commit/1aff762d8ea658b3fca8ac693f3bf13e8baf8778
def deepconvert_objc(object):
    """Convert all contents of an ObjC object to Python primitives."""
    value = object
    if isinstance(object, AppKit.NSNumber):
        value = int(object)
    elif isinstance(object, AppKit.NSArray) or isinstance(object, list):
        value = [deepconvert_objc(x) for x in object]
    elif isinstance(object, AppKit.NSDictionary) or isinstance(object, dict):
        value = dict(object)
        for k, v in value.items():
            value[k] = deepconvert_objc(v)
    value = atomacos._converter.Converter().convert_value(value)
    return value


def get_active_element_state(x, y):
    window_meta = get_active_window_meta()
    pid = window_meta["kCGWindowOwnerPID"]
    app = atomacos._a11y.AXUIElement.from_pid(pid)
    el = app.get_element_at_position(x, y)
    state = dump_state(el.ref)
    state = deepconvert_objc(state)
    try:
        pickle.dumps(state, protocol=pickle.HIGHEST_PROTOCOL)
    except Exception as exc:
        logger.warning(f"{exc=}")
        state = {}
    return state


def main():
    import time

    time.sleep(1)

    state = get_active_window_state()
    pprint(state)
<<<<<<< HEAD
    pickle.dumps(state)
    import ipdb

    ipdb.set_trace()
=======
    pickle.dumps(state, protocol=pickle.HIGHEST_PROTOCOL)
    import ipdb; ipdb.set_trace()
>>>>>>> 6a77a3ad


if __name__ == "__main__":
    main()<|MERGE_RESOLUTION|>--- conflicted
+++ resolved
@@ -169,15 +169,9 @@
 
     state = get_active_window_state()
     pprint(state)
-<<<<<<< HEAD
-    pickle.dumps(state)
-    import ipdb
 
-    ipdb.set_trace()
-=======
     pickle.dumps(state, protocol=pickle.HIGHEST_PROTOCOL)
     import ipdb; ipdb.set_trace()
->>>>>>> 6a77a3ad
 
 
 if __name__ == "__main__":
