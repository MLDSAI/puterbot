--- conflicted
+++ resolved
@@ -1,8 +1,3 @@
-<<<<<<< HEAD
-=======
-from loguru import logger
-import pywinauto
->>>>>>> 74e4af42
 from pprint import pprint
 import pickle
 import time
@@ -89,16 +84,9 @@
     return properties
 
 
-<<<<<<< HEAD
-def get_active_window(
-    depth: int = 10, max_width: int = 10, filename: str = None
-) -> pywinauto.application.WindowSpecification:
-    """Get the active window object.
-=======
-def get_active_window():
+def get_active_window() -> pywinauto.application.WindowSpecification:
     """
     Get the active window object.
->>>>>>> 74e4af42
 
     Returns:
         pywinauto.application.WindowSpecification: The active window object.
@@ -129,11 +117,7 @@
                   'children': [{'prop1': 'child_value1', 'prop2': 'child_value2',
                   'children': []}]}
     """
-<<<<<<< HEAD
-    properties = element.get_properties()
-=======
     properties = get_properties(element)
->>>>>>> 74e4af42
     children = element.children()
 
     if children:
@@ -163,10 +147,6 @@
     return rect_dict
 
 
-<<<<<<< HEAD
-def main() -> None:
-    """Test function for retrieving and inspecting the state of the active window.
-=======
 def get_properties(element):
     """
     Retrieves specific writable properties of an element.
@@ -201,7 +181,6 @@
 def main():
     """
     Test function for retrieving and inspecting the state of the active window.
->>>>>>> 74e4af42
 
     This function is primarily used for testing and debugging purposes.
     """
