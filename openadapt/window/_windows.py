--- conflicted
+++ resolved
@@ -1,13 +1,10 @@
 from pprint import pprint
 import pickle
-<<<<<<< HEAD
 import win32gui, win32process
-=======
 import time
 
 from loguru import logger
 import pywinauto
->>>>>>> 8afb5c5a
 
 def get_window_pid(title):
     hwnd = win32gui.FindWindow(None, title)
