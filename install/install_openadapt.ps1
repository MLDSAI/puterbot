# PowerShell script to pull OpenAdapt and install

################################   PARAMETERS   ################################

# Change these if a different version of is required

$tesseractCmd = "tesseract"
$tesseractInstaller = "tesseract-ocr-w64-setup-5.3.1.20230401.exe"
$tesseractInstallerLoc = "https://digi.bib.uni-mannheim.de/tesseract/tesseract-ocr-w64-setup-5.3.1.20230401.exe"
$tesseractPath = "C:\Program Files\Tesseract-OCR"

$pythonCmd = "python"
$pythonVerStr = "Python 3.10*"
$pythonInstaller = "python-3.10.11-amd64.exe"
$pythonInstallerLoc = "https://www.python.org/ftp/python/3.10.11/python-3.10.11-amd64.exe"

$gitCmd = "git"
$gitInstaller = "Git-2.40.1-64-bit.exe"
$gitInstallerLoc = "https://github.com/git-for-windows/git/releases/download/v2.40.1.windows.1/Git-2.40.1-64-bit.exe"
$gitUninstaller = "C:\Program Files\Git\unins000.exe"

$VCRedistInstaller = "vc_redist.x64.exe"
$VCRedistInstallerLoc = "https://aka.ms/vs/17/release/vc_redist.x64.exe"
$VCRedistRegPath = "HKLM:\SOFTWARE\Microsoft\VisualStudio\14.0\VC\Runtimes\X64"

################################   PARAMETERS   ################################


################################   FUNCTIONS    ################################
# Run a command and ensure it did not fail
function RunAndCheck {
    Param
    (
        [Parameter(Mandatory = $true)] [string] $Command,
        [Parameter(Mandatory = $true)] [string] $Desc
    )

    Invoke-Expression $Command
    if ($LastExitCode) {
        Write-Host "Failed: $Desc : $LastExitCode"
        Cleanup
        exit
    }

    Write-Host "Success: $Desc"
}


function Cleanup {
    $exists = Test-Path -Path "..\OpenAdapt"
    If ($exists) {
        Set-Location ..\
        Remove-Item -LiteralPath "OpenAdapt" -Force -Recurse
    }
}


# Return true if a command/exe is available
function CheckCMDExists {
    Param
    (
        [Parameter(Mandatory = $true)] [string] $command
    )

    Get-Command $command -errorvariable getErr -erroraction 'silentlycontinue'
    If ($getErr -eq $null) {
       return $true
    }
    return $false
}


# Get command for python, install python if required version is unavailable
function GetPythonCMD {
    # Use python exe if it exists and is the required version
    if (CheckCMDExists($pythonCmd)) {
        $res = Invoke-Expression "python -V"
        if ($res -like $pythonVerStr) {
            return $pythonCmd
        }
    }

    # Install required python version
    Write-Host "Downloading python installer"
    $ProgressPreference = 'SilentlyContinue'
    Invoke-WebRequest -Uri $pythonInstallerLoc -OutFile $pythonInstaller
    $exists = Test-Path -Path $pythonInstaller -PathType Leaf
    if (!$exists) {
        Write-Host "Failed to download python installer"
        Cleanup
        exit
    }

    Write-Host "Installing python, click 'Yes' if prompted for permission"
    Start-Process -FilePath $pythonInstaller -Verb runAs -ArgumentList '/quiet', 'InstallAllUsers=0', 'PrependPath=1' -Wait

    #Refresh Path Environment Variable
    $env:Path = [System.Environment]::GetEnvironmentVariable("Path", "Machine") + ";" + [System.Environment]::GetEnvironmentVariable("Path", "User")

    # Make sure python is now available and the right version
    if (CheckCMDExists($pythonCmd)) {
        $res = Invoke-Expression "python -V"
        if ($res -like $pythonVerStr) {
            Remove-Item $pythonInstaller
            return $pythonCmd
        }
    }

    Write-Host "Error after installing python. Uninstalling, click 'Yes' if prompted for permission"
    Start-Process -FilePath $pythonInstaller -Verb runAs -ArgumentList '/quiet', '/uninstall' -Wait
    Remove-Item $pythonInstaller

    # Stop OpenAdapt install
    Cleanup
    exit
}

function GetTesseractCMD {
    # Use tesseract alias if it exists
    if (CheckCMDExists($tesseractCmd)) {
        return $tesseractCmd
    }

    # Downlaod Tesseract OCR
    Write-Host "Downloading Tesseract OCR installer"
    $ProgressPreference = 'SilentlyContinue'
    Invoke-WebRequest -Uri $tesseractInstallerLoc -OutFile $tesseractInstaller
    $exists = Test-Path -Path $tesseractInstaller -PathType Leaf
    if (!$exists) {
        Write-Host "Failed to download Tesseract OCR installer"
        Cleanup
        exit
    }

    # Install the Tesseract OCR Setup exe (binary file)
    Write-Host "Installing Tesseract OCR, click 'Yes' if prompted for permission"
    Start-Process -FilePath $tesseractInstaller -Verb runAs -ArgumentList "/S" -Wait
    Remove-Item $tesseractInstaller

    # Check if Tesseract OCR was installed
    if (Test-Path -Path $tesseractPath -PathType Container) {
        Write-Host "TesseractOCR installation successful."
    }
    else {
        Write-Host "TesseractOCR installation failed."
        Cleanup
        exit
    }

    #Refresh Path Environment Variable
    $env:Path = [System.Environment]::GetEnvironmentVariable("Path", "Machine") + ";" + [System.Environment]::GetEnvironmentVariable("Path", "User")

    # Add Tesseract OCR to the System Path variable
    $systemEnvPath = [System.Environment]::GetEnvironmentVariable("Path", "Machine")
    $updatedSystemPath = "$systemEnvPath;$tesseractPath"
    [System.Environment]::SetEnvironmentVariable("Path", $updatedSystemPath, "Machine")

    #Refresh Path Environment Variable
    $env:Path = [System.Environment]::GetEnvironmentVariable("Path", "Machine") + ";" + [System.Environment]::GetEnvironmentVariable("Path", "User")

    # Add Tesseract OCR to the User Path variable
    $userEnvPath = [System.Environment]::GetEnvironmentVariable("Path", "User")
    $updatedUserPath = "$userEnvPath;$tesseractPath"
    [System.Environment]::SetEnvironmentVariable("Path", $updatedUserPath, "User")

    #Refresh Path Environment Variable
    $env:Path = [System.Environment]::GetEnvironmentVariable("Path", "Machine") + ";" + [System.Environment]::GetEnvironmentVariable("Path", "User")

    Write-Host "Added Tesseract OCR to PATH"


    # Make sure tesseract is now available
    if (CheckCMDExists($tesseractCmd)) {
        return $tesseractCmd
    }

    Write-Host "Error after installing Tesseract OCR"
    # Stop OpenAdapt install
    Cleanup
    exit
}


function GetGitCMD {
    $gitExists = CheckCMDExists($gitCmd)
    if (!$gitExists) {
        # Install git
        Write-Host "Downloading git installer"
        $ProgressPreference = 'SilentlyContinue'
        Invoke-WebRequest -Uri $gitInstallerLoc -OutFile $gitInstaller
        $exists = Test-Path -Path $gitInstaller -PathType Leaf
        if (!$exists) {
            Write-Host "Failed to download git installer"
            exit
        }

        Write-Host "Installing git, click 'Yes' if prompted for permission"
        Start-Process -FilePath $gitInstaller -Verb runAs -ArgumentList '/VERYSILENT /NORESTART /NOCANCEL /SP- /CLOSEAPPLICATIONS /RESTARTAPPLICATIONS /COMPONENTS="icons,ext\reg\shellhere,assoc,assoc_sh"' -Wait
        Remove-Item $gitInstaller

        #Refresh Path Environment Variable
        $env:Path = [System.Environment]::GetEnvironmentVariable("Path", "Machine") + ";" + [System.Environment]::GetEnvironmentVariable("Path", "User")

        # Make sure git is now available
        $gitExists = CheckCMDExists($gitCmd)
        if (!$gitExists) {
            Write-Host "Error after installing git. Uninstalling, click 'Yes' if prompted for permission"
            Start-Process -FilePath $gitUninstaller -Verb runAs -ArgumentList '/VERYSILENT', '/SUPPRESSMSGBOXES', '/NORESTART' -Wait
            exit
        }
    }
    # Return the git command
    return $gitCmd
}


function GetVSCppRedistCMD {
    # Check if Visual C++ Redist is installed
    $ErrorActionPreference = "SilentlyContinue"
    $vcredistExists = Get-ItemPropertyValue -Path $VCRedistRegPath -erroraction 'silentlycontinue' -Name Installed
    $ErrorActionPreference = "Continue"

    if (!$vcredistExists) {
        # Install Visual C++ Redist
        Write-Host "Downloading Visual C++ Redist"
        $ProgressPreference = 'SilentlyContinue'
        Invoke-WebRequest -Uri $VCRedistInstallerLoc -OutFile $VCRedistInstaller
        $exists = Test-Path -Path $VCRedistInstaller -PathType Leaf
        if (!$exists) {
            Write-Host "Failed to download Visual C++ installer"
            Cleanup
            exit
        }

        Write-Host "Installing Visual C++ Redist, click 'Yes' if prompted for permission"
        Start-Process -FilePath $VCRedistInstaller -Verb runAs -ArgumentList "/install /q /norestart" -Wait
        Remove-Item $VCRedistInstaller

        if ($LastExitCode) {
            Write-Host "Failed to install Visual C++ Redist: $LastExitCode"
            Cleanup
            exit
        }
    }
}

<<<<<<< HEAD
# download Vtracer
$exePath = "$env:TEMP\rustup-init.exe"

RunAndCheck "(New-Object Net.WebClient).DownloadFile('https://static.rust-lang.org/rustup/dist/x86_64-pc-windows-msvc/rustup-init.exe', '$exePath')" "download Rust executable"

RunAndCheck "cmd /c start /wait '$exePath' -y" "run Rust executable"
RunAndCheck "Remove-Item '$exePath'" "remove executable"
$env:Path = "$env:USERPROFILE\.cargo\bin"
RunAndCheck "cargo install vtracer" "install vtracer" 

#Refresh Path Environment Variable
$env:Path = [System.Environment]::GetEnvironmentVariable("Path","Machine") + ";" + [System.Environment]::GetEnvironmentVariable("Path","User")


RunAndCheck "git clone -q https://github.com/MLDSAI/OpenAdapt.git" "clone git repo"
=======
################################   FUNCTIONS    ################################
>>>>>>> 495a2804


################################   SCRIPT    ################################

# Check and Install TesseractOCR -> Python 3.10 -> Git -> VS C++ Redist.
$tesseract = GetTesseractCMD
RunAndCheck "$tesseract --version" "check tesseract version"

$python = GetPythonCMD
RunAndCheck "$python --version" "check python version"

$git = GetGitCMD
RunAndCheck "$git --version" "check git version"

GetVSCppRedistCMD

# OpenAdapt Setup
RunAndCheck "git clone -q https://github.com/MLDSAI/OpenAdapt.git" "clone git repo"
Set-Location .\OpenAdapt
RunAndCheck "pip install poetry" "install poetry"
RunAndCheck "poetry install"
RunAndCheck "poetry shell"
RunAndCheck "alembic upgrade head" "alembic upgrade head"
RunAndCheck "pytest" "run OpenAdapt tests"
Write-Host "OpenAdapt installed successfully"

################################   SCRIPT    ################################<|MERGE_RESOLUTION|>--- conflicted
+++ resolved
@@ -244,7 +244,6 @@
     }
 }
 
-<<<<<<< HEAD
 # download Vtracer
 $exePath = "$env:TEMP\rustup-init.exe"
 
@@ -260,10 +259,7 @@
 
 
 RunAndCheck "git clone -q https://github.com/MLDSAI/OpenAdapt.git" "clone git repo"
-=======
 ################################   FUNCTIONS    ################################
->>>>>>> 495a2804
-
 
 ################################   SCRIPT    ################################
 
