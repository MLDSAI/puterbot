--- conflicted
+++ resolved
@@ -77,11 +77,8 @@
 flake8-docstrings = "^1.7.0"
 moviepy = "1.0.3"
 python-levenshtein = "^0.21.1"
-<<<<<<< HEAD
 magic-wormhole = "0.12.0"
-=======
 flake8-annotations = "^3.0.1"
->>>>>>> 8c437962
 pre-commit = "^3.3.3"
 pympler = "^1.0.1"
 psutil = "^5.9.5"
