--- conflicted
+++ resolved
@@ -82,10 +82,7 @@
 fastapi = "0.98.0"
 oa-pynput = "^1.7.7"
 oa-atomacos = {version = "3.2.0", markers = "sys_platform == 'darwin'"}
-<<<<<<< HEAD
-=======
 presidio-image-redactor = "^0.0.48"
->>>>>>> d638469e
 
 [build-system]
 requires = ["poetry-core"]
