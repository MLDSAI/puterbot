[tool.poetry]
name = "openadapt"
version = "0.1.0"
description = "GUI Process Automation with Transformers"
authors = [
    'Mustafa Abdulrahman <mustafa@openadapt.ai>',
    'Richard Abrich <richard.abrich@mldsai.com>',
    'Avid Eslami <avid@openadapt.ai>',
    'Andrew Gorton <andrew.gorton@mail.utoronto.ca>',
    'Krish Patel <krish@openadapt.ai>',
    'Dian Rong <dian@openadapt.ai>',
    'Aaron Shah <aaron@openadapt.ai>',
    'Jesica Susanto <jesica@openadapt.ai>',
    'Angela Zhuo <angela@openadapt.ai>',
    'Owais Zahid <owais@openadapt.ai>'
]
classifiers = [
    "Programming Language :: Python :: 3",
    "Operating System :: OS Independent"
]

readme = ["README.md"]

repository = "https://github.com/mldsai/openadapt"
homepage = "https://openadapt.ai/"

[tool.poetry.urls]
"Bug Tracker" = "https://github.com/MLDSAI/OpenAdapt/issues"

[tool.poetry.dependencies]
python = "3.10.x"
atomacos = {git = "https://github.com/abrichr/atomacos.git", markers = "sys_platform == 'darwin'"}
pynput = {git = "https://github.com/abrichr/pynput.git"}
alembic = "1.8.1"
black = "23.3.0"
pygetwindow = {version = "<0.0.5", markers = "sys_platform == 'win32'"}
pywin32 = {version = "306", markers = "sys_platform == 'win32'"}
ascii-magic = "2.3.0"
bokeh = "2.4.3"
clipboard = "0.0.4"
deepdiff = {extras = ["optimize"], version = "^6.3.0"}
ascii_magic = "2.3.0"
dictalchemy3 = "1.0.0"
fire = "0.4.0"
ipdb = "0.13.11"
loguru = "0.7.0"
matplotlib = "3.6.2"
mss = "6.1.0"
openai = "0.27.5"
pandas = "2.0.0"
presidio_analyzer = "2.2.32"
presidio_anonymizer = "2.2.32"
presidio_image_redactor = "0.0.46"
pytesseract = "0.3.7"
pytest = "7.1.3"
rapidocr-onnxruntime = "1.2.3"
scikit-learn = "1.2.2"
scipy = "1.9.3"
sqlalchemy = "1.4.43"
tiktoken = "0.4.0"
torch = "^2.0.0"
tqdm = "4.64.0"
transformers = "4.29.2"
python-dotenv = "1.0.0"
pyinstaller = "^5.12.0"
setuptools-lint = "^0.6.0"
sphinx = "7.0.1"
nicegui = "1.2.21"
spacy = "^3.5.3"
fuzzywuzzy = "0.18.0"
segment-anything = "^1.0"
torchvision = "^0.15.2"
sumy = "0.11.0"
nltk = "3.8.1"
pystray = "0.19.4"
pillow = "9.5.0"
pywinauto = {version = "^0.6.8", markers = "sys_platform == 'win32'"}
moviepy = "1.0.3"
python-levenshtein = "^0.21.1"


[tool.poetry.dependencies.en_core_web_trf]
url = "https://github.com/explosion/spacy-models/releases/download/en_core_web_trf-3.5.0/en_core_web_trf-3.5.0.tar.gz"

[build-system]
requires = ["poetry-core"]
build-backend = "poetry.core.masonry.api"

[tool.poetry.scripts]
visualize = "openadapt.visualize:main"
record = "openadapt.record:start"
replay = "openadapt.replay:start"
<<<<<<< HEAD
app = "openadapt.app.tray:run_tray"
reset = "openadapt.scripts.reset_db:reset_db"
=======
app = "openadapt.app.main:run_app"

[tool.semantic_release]
version_variable = [
    "openadapt/__init__.py:__version__"
]
version_toml = [
    "pyproject.toml:tool.poetry.version"
]
major_on_zero = false
branch = "main"
commit_subject = "chore(release): v{version}"
commit_version_number = true
upload_to_PyPI = false
upload_to_release = true
upload_to_repository = false
repository_url = "https://upload.pypi.org/legacy/"
build_command = "pip install poetry && poetry build"
>>>>>>> 79395052
<|MERGE_RESOLUTION|>--- conflicted
+++ resolved
@@ -90,11 +90,8 @@
 visualize = "openadapt.visualize:main"
 record = "openadapt.record:start"
 replay = "openadapt.replay:start"
-<<<<<<< HEAD
 app = "openadapt.app.tray:run_tray"
 reset = "openadapt.scripts.reset_db:reset_db"
-=======
-app = "openadapt.app.main:run_app"
 
 [tool.semantic_release]
 version_variable = [
@@ -111,5 +108,4 @@
 upload_to_release = true
 upload_to_repository = false
 repository_url = "https://upload.pypi.org/legacy/"
-build_command = "pip install poetry && poetry build"
->>>>>>> 79395052
+build_command = "pip install poetry && poetry build"