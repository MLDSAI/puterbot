--- conflicted
+++ resolved
@@ -86,12 +86,9 @@
 oa-pynput = "^1.7.7"
 oa-atomacos = {version = "3.2.0", markers = "sys_platform == 'darwin'"}
 presidio-image-redactor = "^0.0.48"
-<<<<<<< HEAD
 pywebview = "^4.2.2"
 click = "^8.1.6"
-=======
 spacy-transformers = "^1.2.5"
->>>>>>> 479937ee
 
 [build-system]
 requires = ["poetry-core"]
