[tool.poetry]
name = "openadapt"
version = "0.8.1"
description = "GUI Process Automation with Transformers"
authors = [
<<<<<<< HEAD
    'Mustafa Abdulrahman <mustafa@openadapt.ai>',
    'Richard Abrich <richard.abrich@mldsai.com>',
    'Avid Eslami <avid@openadapt.ai>',
    'Andrew Gorton <andrew.gorton@mail.utoronto.ca>',
    'Krish Patel <krish@openadapt.ai>',
    'Dian Rong <dian@openadapt.ai>',
    'Aaron Shah <aaron@openadapt.ai>',
    'Jesica Susanto <jesica@openadapt.ai>',
    'Angela Zhuo <angela@openadapt.ai>',
    'Owais Zahid <owais@openadapt.ai>',
=======
    'OpenAdapt.AI Team <richard.abrich@mldsai.com>',
>>>>>>> 56d22a8f
]
classifiers = [
    "Programming Language :: Python :: 3",
    "Operating System :: OS Independent",
]

readme = "README.md"

repository = "https://github.com/mldsai/openadapt"
homepage = "https://openadapt.ai/"

[tool.poetry.urls]
"Bug Tracker" = "https://github.com/MLDSAI/OpenAdapt/issues"

[tool.poetry.dependencies]
python = "3.10.x"
alembic = "1.8.1"
black = "23.3.0"
pygetwindow = { version = "<0.0.5", markers = "sys_platform == 'win32'" }
pywin32 = { version = "306", markers = "sys_platform == 'win32'" }
ascii-magic = "2.3.0"
bokeh = "2.4.3"
clipboard = "0.0.4"
deepdiff = { extras = ["optimize"], version = "^6.3.0" }
ascii_magic = "2.3.0"
dictalchemy3 = "1.0.0"
fire = "0.4.0"
ipdb = "0.13.11"
loguru = "0.6.0"
matplotlib = "3.6.2"
mss = "6.1.0"
openai = "0.27.5"
pandas = "2.0.0"
presidio_analyzer = "2.2.32"
presidio_anonymizer = "2.2.32"
pytesseract = "0.3.7"
pytest = "7.1.3"
rapidocr-onnxruntime = "1.2.3"
scikit-learn = "1.2.2"
scipy = "1.9.3"
sqlalchemy = "1.4.43"
tiktoken = "0.4.0"
torch = "^2.0.0"
tqdm = "4.64.0"
transformers = "4.29.2"
python-dotenv = "1.0.0"
pyinstaller = "^5.12.0"
setuptools-lint = "^0.6.0"
sphinx = "7.0.1"
nicegui = "1.2.24"
spacy = "^3.5.3"
fuzzywuzzy = "0.18.0"
segment-anything = "^1.0"
torchvision = "^0.15.2"
sumy = "0.11.0"
nltk = "3.8.1"
pillow = "9.5.0"
pywinauto = {version = "^0.6.8", markers = "sys_platform == 'win32'"}
flake8 = "^6.0.0"
flake8-docstrings = "^1.7.0"
moviepy = "1.0.3"
python-levenshtein = "^0.21.1"
pyside6 = "^6.5.1.1"
notify-py = "^0.3.42"
flake8-annotations = "^3.0.1"
pre-commit = "^3.3.3"
pympler = "^1.0.1"
psutil = "^5.9.5"
tomlkit = "^0.11.8"
pyobjc-framework-avfoundation = { version = "^9.2", markers = "sys_platform == 'darwin'" }
fastapi = "0.98.0"
oa-pynput = "^1.7.7"
oa-atomacos = {version = "3.2.0", markers = "sys_platform == 'darwin'"}
presidio-image-redactor = "^0.0.48"
spacy-transformers = "^1.2.5"

[tool.pytest.ini_options]
filterwarnings = [
    # suppress warnings starting from "setuptools>=67.3"
    "ignore:Deprecated call to `pkg_resources\\.declare_namespace\\('.*'\\):DeprecationWarning",
    "ignore:pkg_resources is deprecated as an API",
]

[build-system]
requires = ["poetry-core"]
build-backend = "poetry.core.masonry.api"

[tool.isort]
profile = "black"
group_by_package = true
from_first = true

[tool.poetry.scripts]
visualize = "openadapt.visualize:main"
record = "openadapt.record:start"
replay = "openadapt.replay:start"
app = "openadapt.app.tray:_run"
reset = "openadapt.scripts.reset_db:reset_db"

[tool.black]
extend-exclude = '''
/(
  | venv
  | alembic
)/
'''

[tool.semantic_release]
version_variable = ["openadapt/__init__.py:__version__"]
version_toml = ["pyproject.toml:tool.poetry.version"]
major_on_zero = false
branch = "main"
commit_subject = "chore(release): v{version}"
commit_version_number = true
upload_to_PyPI = false
upload_to_release = true
upload_to_repository = false
repository_url = "https://upload.pypi.org/legacy/"
build_command = "pip install poetry && poetry build"<|MERGE_RESOLUTION|>--- conflicted
+++ resolved
@@ -3,20 +3,7 @@
 version = "0.8.1"
 description = "GUI Process Automation with Transformers"
 authors = [
-<<<<<<< HEAD
-    'Mustafa Abdulrahman <mustafa@openadapt.ai>',
-    'Richard Abrich <richard.abrich@mldsai.com>',
-    'Avid Eslami <avid@openadapt.ai>',
-    'Andrew Gorton <andrew.gorton@mail.utoronto.ca>',
-    'Krish Patel <krish@openadapt.ai>',
-    'Dian Rong <dian@openadapt.ai>',
-    'Aaron Shah <aaron@openadapt.ai>',
-    'Jesica Susanto <jesica@openadapt.ai>',
-    'Angela Zhuo <angela@openadapt.ai>',
-    'Owais Zahid <owais@openadapt.ai>',
-=======
     'OpenAdapt.AI Team <richard.abrich@mldsai.com>',
->>>>>>> 56d22a8f
 ]
 classifiers = [
     "Programming Language :: Python :: 3",
