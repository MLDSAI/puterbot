--- conflicted
+++ resolved
@@ -75,11 +75,8 @@
 pywinauto = {version = "^0.6.8", markers = "sys_platform == 'win32'"}
 moviepy = "1.0.3"
 python-levenshtein = "^0.21.1"
-<<<<<<< HEAD
 accelerate = "^0.20.3"
-=======
 pre-commit = "^3.3.3"
->>>>>>> 72da3414
 pympler = "^1.0.1"
 psutil = "^5.9.5"
 
