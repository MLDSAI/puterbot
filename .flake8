[flake8]
exclude =
    alembic/versions,
<<<<<<< HEAD
    .venv,
    ./OpenAdapt/strategies/__init__.py
=======
    .venv
>>>>>>> 76482103
docstring-convention = google
max-line-length = 88
extend-ignore = ANN101<|MERGE_RESOLUTION|>--- conflicted
+++ resolved
@@ -1,12 +1,7 @@
 [flake8]
 exclude =
     alembic/versions,
-<<<<<<< HEAD
-    .venv,
-    ./OpenAdapt/strategies/__init__.py
-=======
     .venv
->>>>>>> 76482103
 docstring-convention = google
 max-line-length = 88
 extend-ignore = ANN101